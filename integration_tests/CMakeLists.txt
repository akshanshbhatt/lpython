cmake_minimum_required(VERSION 3.5 FATAL_ERROR)

project(lfort C Fortran)

if (NOT CMAKE_BUILD_TYPE)
    set(CMAKE_BUILD_TYPE Debug
        CACHE STRING "Build type (Debug, Release)" FORCE)
endif ()
if (NOT (CMAKE_BUILD_TYPE STREQUAL "Debug" OR
        CMAKE_BUILD_TYPE STREQUAL "Release"))
    message("${CMAKE_BUILD_TYPE}")
    message(FATAL_ERROR "CMAKE_BUILD_TYPE must be one of: Debug, Release (current value: '${CMAKE_BUILD_TYPE}')")
endif ()

set(LFORTRAN_BACKEND no CACHE STRING "Only compile the LFortran subset for the given backend")

enable_testing()

message("\n")
message("Configuration results")
message("---------------------")
message("Fortran compiler: ${CMAKE_Fortran_COMPILER}")
message("C compiler      : ${CMAKE_C_COMPILER}")
message("Build type: ${CMAKE_BUILD_TYPE}")
if (CMAKE_BUILD_TYPE STREQUAL "Debug")
    message("Fortran compiler flags: ${CMAKE_Fortran_FLAGS_DEBUG}")
    message("C compiler flags      : ${CMAKE_C_FLAGS_DEBUG}")
else ()
    message("Fortran compiler flags: ${CMAKE_Fortran_FLAGS_RELEASE}")
    message("C compiler flags      : ${CMAKE_C_FLAGS_RELEASE}")
endif ()
message("Installation prefix: ${CMAKE_INSTALL_PREFIX}")
message("LFORTRAN_BACKEND: ${LFORTRAN_BACKEND}")



macro(RUN)
    set(options FAIL)
    set(oneValueArgs NAME)
    set(multiValueArgs LABELS EXTRAFILES)
    cmake_parse_arguments(RUN "${options}" "${oneValueArgs}"
                          "${multiValueArgs}" ${ARGN} )
    set(name ${RUN_NAME})
    if (NOT name)
        message(FATAL_ERROR "Must specify the NAME argument")
    endif()
    if (LFORTRAN_BACKEND)
        if (${LFORTRAN_BACKEND} IN_LIST RUN_LABELS)
            # Test is supported by the given LFortran backend
            set(ADD_TEST ON)
        else()
            # Test is not supported by the given LFortran backend
            set(ADD_TEST OFF)
        endif()
    else()
        # GFortran
        if ("gfortran" IN_LIST RUN_LABELS)
            set(ADD_TEST ON)
        else()
            set(ADD_TEST OFF)
        endif()
    endif()

    if (ADD_TEST)
        add_executable(${name} ${name}.f90 ${RUN_EXTRAFILES})
        if ((LFORTRAN_BACKEND STREQUAL "cpp") OR (LFORTRAN_BACKEND STREQUAL "x86"))
            target_compile_options(${name} PUBLIC --backend=${LFORTRAN_BACKEND})
            target_link_options(${name} PUBLIC --backend=${LFORTRAN_BACKEND})
        endif()
        add_test(${name} ${CURRENT_BINARY_DIR}/${name})

        if (RUN_LABELS)
            set_tests_properties(${name} PROPERTIES LABELS "${RUN_LABELS}")
        endif()

        if (${RUN_FAIL})
            set_tests_properties(${name} PROPERTIES WILL_FAIL TRUE)
        endif()
    endif()
endmacro(RUN)


# GFortran + LFortran LLVM + LFortran C++

RUN(NAME program_cmake_01 LABELS gfortran llvm cpp x86)
RUN(NAME program_cmake_02 LABELS gfortran llvm cpp x86)

RUN(NAME abort_01 FAIL LABELS gfortran llvm cpp x86)

RUN(NAME print_01 LABELS gfortran llvm cpp)
RUN(NAME print_02 LABELS gfortran llvm)

RUN(NAME cond_01 LABELS gfortran llvm cpp x86)

RUN(NAME expr_01 FAIL LABELS gfortran llvm cpp x86)
RUN(NAME expr_02 LABELS gfortran llvm cpp x86)
RUN(NAME expr_03 LABELS gfortran llvm cpp x86)
RUN(NAME expr_04 LABELS gfortran llvm cpp)
RUN(NAME expr_05 LABELS gfortran llvm cpp)
RUN(NAME expr_06 LABELS gfortran llvm)
RUN(NAME expr_07 LABELS gfortran llvm)

RUN(NAME variables_01 LABELS gfortran llvm cpp x86)
RUN(NAME variables_02 LABELS gfortran llvm cpp x86)
RUN(NAME variables_03 LABELS gfortran llvm cpp)

RUN(NAME if_01 LABELS gfortran llvm cpp x86)
RUN(NAME if_02 FAIL LABELS gfortran llvm cpp x86)
RUN(NAME if_03 FAIL LABELS gfortran llvm cpp x86)

RUN(NAME while_01 LABELS gfortran llvm cpp x86)
RUN(NAME while_02 LABELS gfortran llvm cpp)

RUN(NAME doloop_01 LABELS gfortran llvm cpp x86)
RUN(NAME doloop_02 LABELS gfortran llvm cpp x86)
RUN(NAME doloop_03 LABELS gfortran llvm cpp)
RUN(NAME doloop_04 LABELS gfortran)
RUN(NAME doloop_05 LABELS gfortran llvm cpp)

RUN(NAME goto_01 LABELS gfortran llvm)
RUN(NAME goto_02 LABELS gfortran llvm)
RUN(NAME goto_03 LABELS gfortran)

RUN(NAME subroutines_01 LABELS gfortran llvm cpp x86)
RUN(NAME subroutines_02 LABELS gfortran llvm cpp x86)
RUN(NAME subroutines_04 LABELS gfortran llvm)
RUN(NAME subroutines_06 LABELS gfortran)

RUN(NAME functions_01 LABELS gfortran llvm cpp x86)
RUN(NAME functions_02 LABELS gfortran llvm)
RUN(NAME functions_03 LABELS gfortran llvm)

RUN(NAME types_01 LABELS gfortran llvm cpp)
RUN(NAME types_02 LABELS gfortran llvm cpp)
RUN(NAME types_03 LABELS gfortran llvm cpp)
RUN(NAME types_04 LABELS gfortran llvm cpp)
RUN(NAME types_05 LABELS gfortran llvm cpp)
RUN(NAME types_06 LABELS gfortran llvm cpp)

# GFortran + LFortran C++
RUN(NAME doconcurrentloop_01 LABELS gfortran cpp)

RUN(NAME arrays_01 LABELS gfortran cpp llvm)
RUN(NAME arrays_01_size LABELS gfortran llvm)
RUN(NAME arrays_01_real LABELS gfortran llvm)
RUN(NAME arrays_01_complex LABELS gfortran llvm)
RUN(NAME arrays_01_logical LABELS gfortran llvm)
RUN(NAME array_bound_1 LABELS gfortran llvm)
RUN(NAME arrays_op_1 LABELS gfortran llvm)
RUN(NAME arrays_op_2 LABELS gfortran llvm)
RUN(NAME arrays_op_3 LABELS gfortran llvm)
RUN(NAME arrays_op_4 LABELS gfortran llvm)
RUN(NAME arrays_op_5 LABELS gfortran llvm)
RUN(NAME arrays_op_6 LABELS gfortran llvm)
RUN(NAME arrays_op_7 LABELS gfortran llvm)
RUN(NAME arrays_03_func LABELS gfortran cpp llvm)
RUN(NAME arrays_04_func LABELS gfortran cpp llvm)
RUN(NAME arrays_05 LABELS gfortran cpp)

# GFortran
RUN(NAME arrays_02 LABELS gfortran)
RUN(NAME arrays_06 LABELS gfortran llvm)
RUN(NAME arrays_07 LABELS gfortran llvm)
RUN(NAME arrays_08_func LABELS gfortran llvm)
RUN(NAME arrays_09 LABELS gfortran)
RUN(NAME arrays_10 LABELS gfortran)
RUN(NAME arrays_11 LABELS gfortran llvm cpp)

RUN(NAME reserved_01 LABELS gfortran)
RUN(NAME reserved_02 LABELS gfortran llvm)
RUN(NAME reserved_03 LABELS gfortran)

RUN(NAME namelist_01 LABELS gfortran)

RUN(NAME format_01 LABELS gfortran)
RUN(NAME format_02 LABELS gfortran)

RUN(NAME submodule_01 LABELS gfortran)

RUN(NAME floor_01 LABELS gfortran llvm) # floor body
RUN(NAME floor_02 LABELS gfortran llvm) # floor symboltable
RUN(NAME floor_03 LABELS gfortran)

RUN(NAME modulo_01 LABELS gfortran llvm)

RUN(NAME int_01 LABELS gfortran llvm) # int body
RUN(NAME int_02 LABELS gfortran) # int symboltable

RUN(NAME intrinsics_01 LABELS gfortran) # sqrt, abs, log
RUN(NAME intrinsics_02 LABELS gfortran llvm) # sin
RUN(NAME intrinsics_03 LABELS gfortran llvm) # cos
RUN(NAME intrinsics_04 LABELS gfortran llvm) # tan
RUN(NAME intrinsics_04s LABELS gfortran llvm) # ctan
RUN(NAME intrinsics_05 LABELS gfortran llvm) # hyperbolics
RUN(NAME intrinsics_06 LABELS gfortran llvm) # inverse trignometric
RUN(NAME intrinsics_07 LABELS gfortran) # kind
RUN(NAME intrinsics_08 LABELS gfortran) # tiny symboltable
RUN(NAME intrinsics_09 LABELS gfortran) # tiny body
RUN(NAME intrinsics_10 LABELS gfortran llvm) # real body
RUN(NAME intrinsics_11 LABELS gfortran llvm) # real symboltable
RUN(NAME intrinsics_12 LABELS gfortran llvm) # kind body
RUN(NAME intrinsics_13 LABELS gfortran) # kind symboltable
RUN(NAME intrinsics_14 LABELS gfortran llvm) # selected_real,int_kind body
RUN(NAME intrinsics_15 LABELS gfortran llvm) # real
RUN(NAME intrinsics_16 LABELS gfortran) # aimag
RUN(NAME intrinsics_17 LABELS gfortran llvm) # exp, log, erf
RUN(NAME intrinsics_18 LABELS gfortran llvm)
RUN(NAME intrinsics_18c LABELS gfortran llvm)
RUN(NAME intrinsics_19 LABELS gfortran llvm)
RUN(NAME intrinsics_19c LABELS gfortran llvm)
RUN(NAME intrinsics_20 LABELS gfortran llvm)
RUN(NAME intrinsics_21 LABELS gfortran llvm)
RUN(NAME intrinsics_22 LABELS gfortran llvm)
<<<<<<< HEAD
RUN(NAME intrinsics_24 LABELS gfortran llvm) # System_clock
=======
RUN(NAME intrinsics_23 LABELS gfortran llvm) # huge
>>>>>>> 4e13da6b
RUN(NAME intrinsics_open_close_read_write LABELS gfortran)

RUN(NAME parameter_01 LABELS gfortran)
RUN(NAME parameter_02 LABELS gfortran)
RUN(NAME parameter_03 LABELS gfortran llvm)
RUN(NAME parameter_04 LABELS gfortran llvm) # selected_real,int_kind symboltable
RUN(NAME parameter_05 LABELS gfortran llvm) # Implicit IntegerToReal

RUN(NAME modules_01 LABELS gfortran llvm)
RUN(NAME modules_02 LABELS gfortran llvm)
RUN(NAME modules_03 LABELS gfortran)
RUN(NAME modules_04 LABELS gfortran)
RUN(NAME modules_05 LABELS gfortran)
RUN(NAME modules_06 LABELS gfortran llvm)
RUN(NAME modules_07 LABELS gfortran llvm EXTRAFILES modules_07_module.f90)
RUN(NAME modules_08 LABELS gfortran llvm EXTRAFILES
        modules_08_a.f90 modules_08_b.f90)
RUN(NAME modules_09 LABELS gfortran llvm EXTRAFILES
        modules_09_a.f90 modules_09_b.f90)
RUN(NAME modules_10 LABELS gfortran llvm)
RUN(NAME modules_11 LABELS gfortran llvm)
RUN(NAME modules_12 LABELS gfortran)
RUN(NAME modules_13 LABELS gfortran llvm)
RUN(NAME modules_14 LABELS gfortran llvm EXTRAFILES modules_14_a.f90)
RUN(NAME modules_15 LABELS gfortran llvm EXTRAFILES
        modules_15b.f90 modules_15c.c)
RUN(NAME modules_16 LABELS gfortran llvm EXTRAFILES modules_16b.f90)
RUN(NAME modules_18 LABELS gfortran llvm EXTRAFILES
        modules_18b.f90 modules_15c.c)
RUN(NAME modules_19 LABELS gfortran llvm EXTRAFILES
        modules_19b.f90)
RUN(NAME modules_20 LABELS gfortran llvm EXTRAFILES
        modules_20b.f90)
RUN(NAME modules_21 LABELS gfortran llvm EXTRAFILES
        modules_21b.f90)

RUN(NAME if_04 LABELS gfortran x86)
RUN(NAME case_01 LABELS gfortran llvm)
RUN(NAME case_02 LABELS gfortran llvm)
RUN(NAME case_03 LABELS gfortran llvm)
RUN(NAME case_04 LABELS gfortran)

RUN(NAME select_type_01 LABELS gfortran)

RUN(NAME program_02 LABELS gfortran)
RUN(NAME program_03 LABELS gfortran llvm)
RUN(NAME program_04 LABELS gfortran)

RUN(NAME where_01 LABELS gfortran)

RUN(NAME forallloop_01 LABELS gfortran)

RUN(NAME subroutines_03 LABELS gfortran)

RUN(NAME parsing_01 LABELS gfortran)
RUN(NAME parsing_02 LABELS gfortran)
RUN(NAME parsing_03 LABELS gfortran llvm)

RUN(NAME interface_01 LABELS gfortran llvm)
RUN(NAME interface_02 LABELS gfortran llvm)
RUN(NAME interface_03 LABELS gfortran)
RUN(NAME interface_04 LABELS gfortran llvm)
RUN(NAME interface_05 LABELS gfortran llvm)
RUN(NAME interface_06 LABELS gfortran)
RUN(NAME interface_07 LABELS gfortran llvm)
RUN(NAME interface_09 LABELS gfortran)

RUN(NAME generic_name_01 LABELS gfortran llvm)

RUN(NAME operator_overloading_01 LABELS gfortran llvm)
RUN(NAME operator_overloading_02 LABELS gfortran llvm)
RUN(NAME operator_overloading_03 LABELS gfortran llvm)

RUN(NAME types_07 LABELS gfortran)
RUN(NAME types_08 LABELS gfortran)
RUN(NAME types_09 LABELS gfortran)
RUN(NAME types_10 LABELS gfortran)
RUN(NAME types_11 LABELS gfortran)
RUN(NAME types_12 LABELS gfortran llvm)
RUN(NAME types_13 LABELS gfortran)
RUN(NAME types_14 LABELS gfortran llvm)

RUN(NAME complex_01 LABELS gfortran llvm)
RUN(NAME complex_02 LABELS gfortran llvm)
RUN(NAME complex_03 LABELS llvm)
RUN(NAME complex_04 LABELS gfortran llvm)
RUN(NAME complex_05 LABELS gfortran llvm)
RUN(NAME complex_06 LABELS gfortran llvm)
RUN(NAME complex_sub_test LABELS gfortran llvm)
RUN(NAME complex_mul_test LABELS gfortran llvm)
RUN(NAME complex_div_test LABELS gfortran llvm)
RUN(NAME complex_pow_test LABELS gfortran llvm)

RUN(NAME logical1 LABELS gfortran llvm)
RUN(NAME logical2 LABELS gfortran llvm)
RUN(NAME logical3 LABELS gfortran llvm)
RUN(NAME logical4 LABELS gfortran llvm)

# `reduce` is not supported by GFortran yet:
# RUN(NAME doconcurrentloop_02 LABELS gfortran)

RUN(NAME derived_types_01 LABELS gfortran llvm)
RUN(NAME derived_types_02 LABELS gfortran)
RUN(NAME derived_types_03 LABELS gfortran)

RUN(NAME line_continuation_01 LABELS gfortran llvm)
RUN(NAME line_continuation_02 LABELS gfortran llvm)
RUN(NAME line_continuation_03 LABELS gfortran llvm)

RUN(NAME program_01 LABELS gfortran)
RUN(NAME init_values LABELS gfortran llvm)
RUN(NAME param_pass_01 LABELS gfortran)

RUN(NAME allocate_01 LABELS gfortran llvm)
RUN(NAME allocate_02 LABELS gfortran llvm)
RUN(NAME allocate_03 LABELS gfortran llvm)
RUN(NAME block_01 LABELS gfortran)
RUN(NAME block_02 LABELS gfortran)
RUN(NAME associate_01 LABELS gfortran)
RUN(NAME associate_02 LABELS gfortran llvm)
RUN(NAME associate_03 LABELS gfortran llvm)
RUN(NAME associate_04 LABELS gfortran llvm)
RUN(NAME associate_05 LABELS gfortran llvm)

RUN(NAME real_dp LABELS gfortran llvm)
RUN(NAME bin_op_real_dp LABELS gfortran llvm)
RUN(NAME const_real_dp LABELS gfortran llvm)
RUN(NAME real_dp_param LABELS gfortran llvm)
RUN(NAME int_dp LABELS gfortran llvm)
RUN(NAME int_dp_param LABELS gfortran llvm)
RUN(NAME complex_dp LABELS gfortran llvm)
RUN(NAME bin_op_complex_dp LABELS gfortran llvm)
RUN(NAME complex_dp_param LABELS gfortran llvm)
RUN(NAME const_kind_01 LABELS gfortran llvm)
RUN(NAME const_kind_02 LABELS gfortran llvm)

RUN(NAME string_01 LABELS gfortran llvm cpp)
RUN(NAME string_02 LABELS gfortran llvm)
RUN(NAME string_03 LABELS gfortran llvm)
RUN(NAME string_04 LABELS gfortran llvm)
RUN(NAME string_05 LABELS gfortran llvm)
RUN(NAME string_06 LABELS gfortran llvm)
RUN(NAME string_07 LABELS gfortran llvm)
RUN(NAME string_08 LABELS gfortran llvm)
RUN(NAME string_09 LABELS gfortran llvm)
RUN(NAME string_10 LABELS gfortran llvm)
RUN(NAME string_11 LABELS gfortran llvm)
RUN(NAME string_12 LABELS gfortran)

RUN(NAME nested_01 LABELS gfortran llvm)
RUN(NAME nested_02 LABELS gfortran llvm)
RUN(NAME nested_03 LABELS gfortran llvm)
RUN(NAME nested_04 LABELS gfortran llvm)
RUN(NAME nested_05 LABELS gfortran llvm)
RUN(NAME nested_06 LABELS gfortran llvm)

RUN(NAME intent_01 LABELS gfortran llvm)

RUN(NAME callback_01 LABELS gfortran llvm)
RUN(NAME callback_02 LABELS gfortran llvm)
RUN(NAME callback_03 LABELS gfortran llvm)
RUN(NAME callback_04 LABELS gfortran llvm)
RUN(NAME callback_05 LABELS gfortran llvm)

RUN(NAME recursion_01 LABELS gfortran llvm)
RUN(NAME recursion_02 LABELS gfortran llvm)
RUN(NAME recursion_03 LABELS gfortran llvm)

RUN(NAME return_01 LABELS gfortran llvm)
RUN(NAME return_02 LABELS gfortran llvm)
RUN(NAME return_03 LABELS gfortran llvm)
RUN(NAME return_04 LABELS gfortran llvm)

RUN(NAME class_01 LABELS gfortran)
RUN(NAME class_02 LABELS gfortran llvm)
RUN(NAME class_03 LABELS gfortran)
RUN(NAME class_04 LABELS gfortran)

RUN(NAME kwargs_01 LABELS gfortran llvm)

RUN(NAME test_iso_c_binding LABELS gfortran llvm)
RUN(NAME test_iso_fortran_env LABELS gfortran llvm)

RUN(NAME abs_01 LABELS gfortran llvm)
RUN(NAME abs_02 LABELS gfortran llvm)
RUN(NAME abs_03 LABELS gfortran llvm)
RUN(NAME sqrt_01 LABELS gfortran llvm)
RUN(NAME sqrt_02 LABELS gfortran llvm)
RUN(NAME sin_01 LABELS gfortran llvm)
RUN(NAME sin_02 LABELS gfortran llvm)
RUN(NAME sin_03 LABELS gfortran llvm)
RUN(NAME sin_04 LABELS gfortran llvm)
RUN(NAME bits_01 LABELS gfortran llvm)
RUN(NAME bits_02 LABELS gfortran llvm)
RUN(NAME cpu_time_01 LABELS gfortran llvm)
RUN(NAME boz_01 LABELS gfortran llvm)<|MERGE_RESOLUTION|>--- conflicted
+++ resolved
@@ -211,11 +211,8 @@
 RUN(NAME intrinsics_20 LABELS gfortran llvm)
 RUN(NAME intrinsics_21 LABELS gfortran llvm)
 RUN(NAME intrinsics_22 LABELS gfortran llvm)
-<<<<<<< HEAD
+RUN(NAME intrinsics_23 LABELS gfortran llvm) # huge
 RUN(NAME intrinsics_24 LABELS gfortran llvm) # System_clock
-=======
-RUN(NAME intrinsics_23 LABELS gfortran llvm) # huge
->>>>>>> 4e13da6b
 RUN(NAME intrinsics_open_close_read_write LABELS gfortran)
 
 RUN(NAME parameter_01 LABELS gfortran)
