#include <fstream>
#include <iostream>
#include <limits>
#include <map>
#include <memory>
#include <string>
#include <cmath>

#include <lfortran/ast.h>
#include <lfortran/asr.h>
#include <lfortran/asr_utils.h>
#include <lfortran/asr_verify.h>
#include <lfortran/exception.h>
#include <lfortran/semantics/asr_implicit_cast_rules.h>
#include <lfortran/semantics/ast_common_visitor.h>
#include <lfortran/semantics/ast_to_asr.h>
#include <lfortran/parser/parser_stype.h>
#include <lfortran/string_utils.h>
#include <lfortran/utils.h>

namespace LFortran {

class BodyVisitor : public AST::BaseVisitor<BodyVisitor> {
private:
    std::map<std::string, std::string> intrinsic_procedures = {
        {"kind", "lfortran_intrinsic_kind"},
        {"selected_int_kind", "lfortran_intrinsic_kind"},
        {"selected_real_kind", "lfortran_intrinsic_kind"},
        {"size", "lfortran_intrinsic_array"},
        {"lbound", "lfortran_intrinsic_array"},
        {"ubound", "lfortran_intrinsic_array"},
        {"min", "lfortran_intrinsic_array"},
        {"max", "lfortran_intrinsic_array"},
        {"allocated", "lfortran_intrinsic_array"},
        {"minval", "lfortran_intrinsic_array"},
        {"maxval", "lfortran_intrinsic_array"},
        {"real", "lfortran_intrinsic_array"},
        {"sum", "lfortran_intrinsic_array"},
        {"abs", "lfortran_intrinsic_array"},
        {"real", "lfortran_intrinsic_array"},
        {"tiny", "lfortran_intrinsic_array"}
};

public:
    Allocator &al;
    ASR::asr_t *asr, *tmp;
    SymbolTable *current_scope;
    Vec<ASR::stmt_t*> *current_body;
    ASR::Module_t *current_module = nullptr;

    BodyVisitor(Allocator &al, ASR::asr_t *unit) : al{al}, asr{unit} {}

    void visit_Declaration(const AST::Declaration_t & /* x */){
        // Already visited this AST node in the SymbolTableVisitor
    };

    void visit_TranslationUnit(const AST::TranslationUnit_t &x) {
        ASR::TranslationUnit_t *unit = ASR::down_cast2<ASR::TranslationUnit_t>(asr);
        current_scope = unit->m_global_scope;
        Vec<ASR::asr_t*> items;
        items.reserve(al, x.n_items);
        for (size_t i=0; i<x.n_items; i++) {
            tmp = nullptr;
            visit_ast(*x.m_items[i]);
            if (tmp) {
                items.push_back(al, tmp);
            }
        }
        unit->m_items = items.p;
        unit->n_items = items.size();
    }

    void visit_Open(const AST::Open_t& x) {
        ASR::expr_t *a_newunit = nullptr, *a_filename = nullptr, *a_status = nullptr;
        if( x.n_args > 1 ) {
            throw SemanticError("Number of arguments cannot be more than 1 in Open statement.",
                                x.base.base.loc);
        }
        if( x.n_args == 1 ) {
            this->visit_expr(*x.m_args[0]);
            a_newunit = LFortran::ASRUtils::EXPR(tmp);
        }
        for( std::uint32_t i = 0; i < x.n_kwargs; i++ ) {
            AST::keyword_t kwarg = x.m_kwargs[i];
            std::string m_arg_str(kwarg.m_arg);
            if( m_arg_str == std::string("newunit") ||
                m_arg_str == std::string("unit") ) {
                if( a_newunit != nullptr ) {
                    throw SemanticError(R"""(Duplicate value of `unit` found, `unit` has already been specified via argument or keyword arguments)""",
                                        x.base.base.loc);
                }
                this->visit_expr(*kwarg.m_value);
                a_newunit = LFortran::ASRUtils::EXPR(tmp);
                ASR::ttype_t* a_newunit_type = LFortran::ASRUtils::expr_type(a_newunit);
                if( ( m_arg_str == std::string("newunit") &&
                      a_newunit->type != ASR::exprType::Var ) ||
                    ( a_newunit_type->type != ASR::ttypeType::Integer &&
                    a_newunit_type->type != ASR::ttypeType::IntegerPointer ) ) {
                        throw SemanticError("`newunit`/`unit` must be a variable of type, Integer or IntegerPointer", x.base.base.loc);
                }
            } else if( m_arg_str == std::string("file") ) {
                if( a_filename != nullptr ) {
                    throw SemanticError(R"""(Duplicate value of `file` found, unit has already been specified via arguments or keyword arguments)""",
                                        x.base.base.loc);
                }
                this->visit_expr(*kwarg.m_value);
                a_filename = LFortran::ASRUtils::EXPR(tmp);
                ASR::ttype_t* a_filename_type = LFortran::ASRUtils::expr_type(a_filename);
                if( a_filename_type->type != ASR::ttypeType::Character &&
                    a_filename_type->type != ASR::ttypeType::CharacterPointer ) {
                        throw SemanticError("`file` must be of type, Character or CharacterPointer", x.base.base.loc);
                }
            } else if( m_arg_str == std::string("status") ) {
                if( a_status != nullptr ) {
                    throw SemanticError(R"""(Duplicate value of `status` found, unit has already been specified via arguments or keyword arguments)""",
                                        x.base.base.loc);
                }
                this->visit_expr(*kwarg.m_value);
                a_status = LFortran::ASRUtils::EXPR(tmp);
                ASR::ttype_t* a_status_type = LFortran::ASRUtils::expr_type(a_status);
                if( a_status_type->type != ASR::ttypeType::Character &&
                    a_status_type->type != ASR::ttypeType::CharacterPointer ) {
                        throw SemanticError("`status` must be of type, Character or CharacterPointer", x.base.base.loc);
                }
            }
        }
        if( a_newunit == nullptr ) {
            throw SemanticError("`newunit` or `unit` must be specified either in argument or keyword arguments.",
                                x.base.base.loc);
        }
        tmp = ASR::make_Open_t(al, x.base.base.loc, x.m_label,
                               a_newunit, a_filename, a_status);
    }

    void visit_Close(const AST::Close_t& x) {
        ASR::expr_t *a_unit = nullptr, *a_iostat = nullptr, *a_iomsg = nullptr;
        ASR::expr_t *a_err = nullptr, *a_status = nullptr;
        if( x.n_args > 1 ) {
            throw SemanticError("Number of arguments cannot be more than 1 in Close statement.",
                        x.base.base.loc);
        }
        if( x.n_args == 1 ) {
            this->visit_expr(*x.m_args[0]);
            a_unit = LFortran::ASRUtils::EXPR(tmp);
        }
        for( std::uint32_t i = 0; i < x.n_kwargs; i++ ) {
            AST::keyword_t kwarg = x.m_kwargs[i];
            std::string m_arg_str(kwarg.m_arg);
            if( m_arg_str == std::string("unit") ) {
                if( a_unit != nullptr ) {
                    throw SemanticError(R"""(Duplicate value of `unit` found, `unit` has already been specified via argument or keyword arguments)""",
                                        x.base.base.loc);
                }
                this->visit_expr(*kwarg.m_value);
                a_unit = LFortran::ASRUtils::EXPR(tmp);
                ASR::ttype_t* a_newunit_type = LFortran::ASRUtils::expr_type(a_unit);
                if( a_newunit_type->type != ASR::ttypeType::Integer &&
                    a_newunit_type->type != ASR::ttypeType::IntegerPointer ) {
                        throw SemanticError("`unit` must be of type, Integer or IntegerPointer", x.base.base.loc);
                }
            } else if( m_arg_str == std::string("iostat") ) {
                if( a_iostat != nullptr ) {
                    throw SemanticError(R"""(Duplicate value of `iostat` found, unit has already been specified via arguments or keyword arguments)""",
                                        x.base.base.loc);
                }
                this->visit_expr(*kwarg.m_value);
                a_iostat = LFortran::ASRUtils::EXPR(tmp);
                ASR::ttype_t* a_iostat_type = LFortran::ASRUtils::expr_type(a_iostat);
                if( a_iostat->type != ASR::exprType::Var ||
                    ( a_iostat_type->type != ASR::ttypeType::Integer &&
                      a_iostat_type->type != ASR::ttypeType::IntegerPointer ) ) {
                        throw SemanticError("`iostat` must be a variable of type, Integer or IntegerPointer", x.base.base.loc);
                }
            } else if( m_arg_str == std::string("iomsg") ) {
                if( a_iomsg != nullptr ) {
                    throw SemanticError(R"""(Duplicate value of `iomsg` found, unit has already been specified via arguments or keyword arguments)""",
                                        x.base.base.loc);
                }
                this->visit_expr(*kwarg.m_value);
                a_iomsg = LFortran::ASRUtils::EXPR(tmp);
                ASR::ttype_t* a_iomsg_type = LFortran::ASRUtils::expr_type(a_iomsg);
                if( a_iomsg->type != ASR::exprType::Var ||
                   ( a_iomsg_type->type != ASR::ttypeType::Character &&
                    a_iomsg_type->type != ASR::ttypeType::CharacterPointer ) ) {
                        throw SemanticError("`iomsg` must be of type, Character or CharacterPointer", x.base.base.loc);
                    }
            } else if( m_arg_str == std::string("status") ) {
                if( a_status != nullptr ) {
                    throw SemanticError(R"""(Duplicate value of `status` found, unit has already been specified via arguments or keyword arguments)""",
                                        x.base.base.loc);
                }
                this->visit_expr(*kwarg.m_value);
                a_status = LFortran::ASRUtils::EXPR(tmp);
                ASR::ttype_t* a_status_type = LFortran::ASRUtils::expr_type(a_status);
                if( a_status_type->type != ASR::ttypeType::Character &&
                    a_status_type->type != ASR::ttypeType::CharacterPointer ) {
                        throw SemanticError("`status` must be of type, Character or CharacterPointer", x.base.base.loc);
                }
            } else if( m_arg_str == std::string("err") ) {
                if( a_err != nullptr ) {
                    throw SemanticError(R"""(Duplicate value of `err` found, `err` has already been specified via arguments or keyword arguments)""",
                                        x.base.base.loc);
                }
                if( kwarg.m_value->type != AST::exprType::Num ) {
                    throw SemanticError("`err` must be a literal integer", x.base.base.loc);
                }
                this->visit_expr(*kwarg.m_value);
                a_err = LFortran::ASRUtils::EXPR(tmp);
            }
        }
        if( a_unit == nullptr ) {
            throw SemanticError("`newunit` or `unit` must be specified either in argument or keyword arguments.",
                                x.base.base.loc);
        }
        tmp = ASR::make_Close_t(al, x.base.base.loc, x.m_label, a_unit, a_iostat, a_iomsg, a_err, a_status);
    }

    void create_read_write_ASR_node(const AST::stmt_t& read_write_stmt, AST::stmtType _type) {
        int64_t m_label = -1;
        AST::argstar_t* m_args = nullptr; size_t n_args = 0;
        AST::kw_argstar_t* m_kwargs = nullptr; size_t n_kwargs = 0;
        AST::expr_t** m_values = nullptr; size_t n_values = 0;
        const Location& loc = read_write_stmt.base.loc;
        if( _type == AST::stmtType::Write ) {
            AST::Write_t* w = (AST::Write_t*)(&read_write_stmt);
            m_label = w->m_label;
            m_args = w->m_args; n_args = w->n_args;
            m_kwargs = w->m_kwargs; n_kwargs = w->n_kwargs;
            m_values = w->m_values; n_values = w->n_values;
        } else if( _type == AST::stmtType::Read ) {
            AST::Read_t* r = (AST::Read_t*)(&read_write_stmt);
            m_label = r->m_label;
            m_args = r->m_args; n_args = r->n_args;
            m_kwargs = r->m_kwargs; n_kwargs = r->n_kwargs;
            m_values = r->m_values; n_values = r->n_values;
        }

        ASR::expr_t *a_unit, *a_fmt, *a_iomsg, *a_iostat, *a_id;
        a_unit = a_fmt = a_iomsg = a_iostat = a_id = nullptr;
        Vec<ASR::expr_t*> a_values_vec;
        a_values_vec.reserve(al, n_values);

        if( n_args > 2 ) {
            throw SemanticError("Number of arguments cannot be more than 2 in Read/Write statement.",
                                loc);
        }
        std::vector<ASR::expr_t**> args = {&a_unit, &a_fmt};
        for( std::uint32_t i = 0; i < n_args; i++ ) {
            if( m_args[i].m_value != nullptr ) {
                this->visit_expr(*m_args[i].m_value);
                *args[i] = LFortran::ASRUtils::EXPR(tmp);
            }
        }
        for( std::uint32_t i = 0; i < n_kwargs; i++ ) {
            AST::kw_argstar_t kwarg = m_kwargs[i];
            std::string m_arg_str(kwarg.m_arg);
            if( m_arg_str == std::string("unit") ) {
                if( a_unit != nullptr ) {
                    throw SemanticError(R"""(Duplicate value of `unit` found, `unit` has already been specified via argument or keyword arguments)""",
                                        loc);
                }
                this->visit_expr(*kwarg.m_value);
                a_unit = LFortran::ASRUtils::EXPR(tmp);
                ASR::ttype_t* a_unit_type = LFortran::ASRUtils::expr_type(a_unit);
                if( a_unit_type->type != ASR::ttypeType::Integer &&
                    a_unit_type->type != ASR::ttypeType::IntegerPointer ) {
                        throw SemanticError("`unit` must be of type, Integer or IntegerPointer", loc);
                }
            } else if( m_arg_str == std::string("iostat") ) {
                if( a_iostat != nullptr ) {
                    throw SemanticError(R"""(Duplicate value of `iostat` found, unit has already been specified via arguments or keyword arguments)""",
                                        loc);
                }
                this->visit_expr(*kwarg.m_value);
                a_iostat = LFortran::ASRUtils::EXPR(tmp);
                ASR::ttype_t* a_iostat_type = LFortran::ASRUtils::expr_type(a_iostat);
                if( a_iostat->type != ASR::exprType::Var ||
                    ( a_iostat_type->type != ASR::ttypeType::Integer &&
                      a_iostat_type->type != ASR::ttypeType::IntegerPointer ) ) {
                        throw SemanticError("`iostat` must be of type, Integer or IntegerPointer", loc);
                }
            } else if( m_arg_str == std::string("iomsg") ) {
                if( a_iomsg != nullptr ) {
                    throw SemanticError(R"""(Duplicate value of `iomsg` found, unit has already been specified via arguments or keyword arguments)""",
                                        loc);
                }
                this->visit_expr(*kwarg.m_value);
                a_iomsg = LFortran::ASRUtils::EXPR(tmp);
                ASR::ttype_t* a_iomsg_type = LFortran::ASRUtils::expr_type(a_iomsg);
                if( a_iomsg->type != ASR::exprType::Var ||
                   ( a_iomsg_type->type != ASR::ttypeType::Character &&
                     a_iomsg_type->type != ASR::ttypeType::CharacterPointer ) ) {
                        throw SemanticError("`iomsg` must be of type, Character or CharacterPointer", loc);
                    }
            } else if( m_arg_str == std::string("id") ) {
                if( a_id != nullptr ) {
                    throw SemanticError(R"""(Duplicate value of `id` found, unit has already been specified via arguments or keyword arguments)""",
                                        loc);
                }
                this->visit_expr(*kwarg.m_value);
                a_id = LFortran::ASRUtils::EXPR(tmp);
                ASR::ttype_t* a_status_type = LFortran::ASRUtils::expr_type(a_id);
                if( a_status_type->type != ASR::ttypeType::Character &&
                    a_status_type->type != ASR::ttypeType::CharacterPointer ) {
                        throw SemanticError("`status` must be of type, Character or CharacterPointer", loc);
                }
            }
        }
        if( a_unit == nullptr && n_args < 1 ) {
            throw SemanticError("`unit` must be specified either in arguments or keyword arguments.",
                                loc);
        }
        if( a_fmt == nullptr && n_args < 2 ) {
            throw SemanticError("`fmt` must be specified either in arguments or keyword arguments.",
                                loc);
        }

        for( std::uint32_t i = 0; i < n_values; i++ ) {
            this->visit_expr(*m_values[i]);
            a_values_vec.push_back(al, LFortran::ASRUtils::EXPR(tmp));
        }
        if( _type == AST::stmtType::Write ) {
            tmp = ASR::make_Write_t(al, loc, m_label, a_unit, a_fmt,
                                    a_iomsg, a_iostat, a_id, a_values_vec.p, n_values);
        } else if( _type == AST::stmtType::Read ) {
            tmp = ASR::make_Read_t(al, loc, m_label, a_unit, a_fmt,
                                   a_iomsg, a_iostat, a_id, a_values_vec.p, n_values);
        }
    }

    void visit_Write(const AST::Write_t& x) {
        create_read_write_ASR_node(x.base, x.class_type);
    }

    void visit_Read(const AST::Read_t& x) {
        create_read_write_ASR_node(x.base, x.class_type);
    }

    void visit_Associate(const AST::Associate_t& x) {
        this->visit_expr(*(x.m_target));
        ASR::expr_t* target = LFortran::ASRUtils::EXPR(tmp);
        this->visit_expr(*(x.m_value));
        ASR::expr_t* value = LFortran::ASRUtils::EXPR(tmp);
        ASR::ttype_t* target_type = LFortran::ASRUtils::expr_type(target);
        ASR::ttype_t* value_type = LFortran::ASRUtils::expr_type(value);
        bool is_target_pointer = ASRUtils::is_pointer(target_type);
        bool is_value_pointer = ASRUtils::is_pointer(value_type);
        if( !(is_target_pointer && !is_value_pointer) ) {
            throw SemanticError("Only a pointer variable can be associated with a non-pointer variable.", x.base.base.loc);
        }
        if( ASRUtils::is_same_type_pointer(target_type, value_type) ) {
            tmp = ASR::make_Associate_t(al, x.base.base.loc, target, value);
        }
    }

    void visit_AssociateBlock(const AST::AssociateBlock_t& x) {
        SymbolTable* new_scope = al.make_new<SymbolTable>(current_scope);
        for( size_t i = 0; i < x.n_syms; i++ ) {
            this->visit_expr(*x.m_syms[i].m_initializer);
            ASR::asr_t *v = ASR::make_Variable_t(al, x.base.base.loc, new_scope,
                                                 x.m_syms[i].m_name, ASR::intentType::AssociateBlock,
                                                 LFortran::ASRUtils::EXPR(tmp), nullptr,
                                                 ASR::storage_typeType::Default,
                                                 nullptr, ASR::abiType::Source,
                                                 ASR::accessType::Private,
                                                 ASR::presenceType::Required);
            new_scope->scope[x.m_syms[i].m_name] = ASR::down_cast<ASR::symbol_t>(v);
        }
        SymbolTable* current_scope_copy = current_scope;
        current_scope = new_scope;
        for( size_t i = 0; i < x.n_body; i++ ) {
            this->visit_stmt(*x.m_body[i]);
            if( tmp != nullptr ) {
                current_body->push_back(al, LFortran::ASRUtils::STMT(tmp));
            }
            // To avoid last statement to be entered twice once we exit this node
            tmp = nullptr;
        }
        current_scope->scope.clear();
        current_scope = current_scope_copy;
    }

    void visit_Allocate(const AST::Allocate_t& x) {
        Vec<ASR::alloc_arg_t> alloc_args_vec;
        alloc_args_vec.reserve(al, x.n_args);
        ASR::ttype_t *int32_type = LFortran::ASRUtils::TYPE(ASR::make_Integer_t(al, x.base.base.loc,
                                                            4, nullptr, 0));
        ASR::expr_t* const_1 = LFortran::ASRUtils::EXPR(ASR::make_ConstantInteger_t(al, x.base.base.loc, 1, int32_type));
        for( size_t i = 0; i < x.n_args; i++ ) {
            ASR::alloc_arg_t new_arg;
            new_arg.loc = x.base.base.loc;
            this->visit_expr(*(x.m_args[i].m_end));
            // Assume that tmp is an `ArrayRef`
            ASR::expr_t* tmp_stmt = LFortran::ASRUtils::EXPR(tmp);
            ASR::ArrayRef_t* array_ref = ASR::down_cast<ASR::ArrayRef_t>(tmp_stmt);
            new_arg.m_a = array_ref->m_v;
            Vec<ASR::dimension_t> dims_vec;
            dims_vec.reserve(al, array_ref->n_args);
            for( size_t j = 0; j < array_ref->n_args; j++ ) {
                ASR::dimension_t new_dim;
                new_dim.loc = array_ref->m_args[j].loc;
                ASR::expr_t* m_left = array_ref->m_args[j].m_left;
                if( m_left != nullptr ) {
                    new_dim.m_start = m_left;
                } else {
                    new_dim.m_start = const_1;
                }
                ASR::expr_t* m_right = array_ref->m_args[j].m_right;
                new_dim.m_end = m_right;
                dims_vec.push_back(al, new_dim);
            }
            new_arg.m_dims = dims_vec.p;
            new_arg.n_dims = dims_vec.size();
            alloc_args_vec.push_back(al, new_arg);
        }

        // Only one arg should be present
        if( x.n_keywords > 1 ||
          ( x.n_keywords == 1 && std::string(x.m_keywords[0].m_arg) != "stat") ) {
            throw SemanticError("`allocate` statement only "
                                "accepts one keyword argument,"
                                "`stat`", x.base.base.loc);
        }
        ASR::expr_t* stat = nullptr;
        if( x.n_keywords == 1 ) {
            this->visit_expr(*(x.m_keywords[0].m_value));
            stat = LFortran::ASRUtils::EXPR(tmp);
        }
        tmp = ASR::make_Allocate_t(al, x.base.base.loc,
                                    alloc_args_vec.p, alloc_args_vec.size(),
                                    stat);
    }

// If there are allocatable variables in the local scope it inserts an ImplicitDeallocate node
// with their list. The ImplicitDeallocate node will deallocate them if they are allocated,
// otherwise does nothing.
    ASR::stmt_t* create_implicit_deallocate(const Location& loc) {
        Vec<ASR::symbol_t*> del_syms;
        del_syms.reserve(al, 0);
        for( auto& item: current_scope->scope ) {
            if( item.second->type == ASR::symbolType::Variable ) {
                const ASR::symbol_t* sym = LFortran::ASRUtils::symbol_get_past_external(item.second);
                ASR::Variable_t* var = ASR::down_cast<ASR::Variable_t>(sym);
                if( var->m_storage == ASR::storage_typeType::Allocatable &&
                    var->m_intent == ASR::intentType::Local ) {
                    del_syms.push_back(al, item.second);
                }
            }
        }
        if( del_syms.size() == 0 ) {
            return nullptr;
        }
        return LFortran::ASRUtils::STMT(ASR::make_ImplicitDeallocate_t(al, loc,
                    del_syms.p, del_syms.size()));
    }

    void visit_Deallocate(const AST::Deallocate_t& x) {
        Vec<ASR::symbol_t*> arg_vec;
        arg_vec.reserve(al, x.n_args);
        for( size_t i = 0; i < x.n_args; i++ ) {
            this->visit_expr(*(x.m_args[i].m_end));
            ASR::expr_t* tmp_expr = LFortran::ASRUtils::EXPR(tmp);
            if( tmp_expr->type != ASR::exprType::Var ) {
                throw SemanticError("Only an allocatable variable symbol "
                                    "can be deallocated.",
                                    tmp_expr->base.loc);
            } else {
                const ASR::Var_t* tmp_var = ASR::down_cast<ASR::Var_t>(tmp_expr);
                ASR::symbol_t* tmp_sym = tmp_var->m_v;
                if( LFortran::ASRUtils::symbol_get_past_external(tmp_sym)->type != ASR::symbolType::Variable ) {
                    throw SemanticError("Only an allocatable variable symbol "
                                        "can be deallocated.",
                                        tmp_expr->base.loc);
                } else {
                    ASR::Variable_t* tmp_v = ASR::down_cast<ASR::Variable_t>(tmp_sym);
                    if( tmp_v->m_storage != ASR::storage_typeType::Allocatable ) {
                        throw SemanticError("Only an allocatable variable symbol "
                                            "can be deallocated.",
                                            tmp_expr->base.loc);
                    }
                    arg_vec.push_back(al, tmp_sym);
                }
            }
        }
        tmp = ASR::make_ExplicitDeallocate_t(al, x.base.base.loc,
                                            arg_vec.p, arg_vec.size());
    }

    void visit_Return(const AST::Return_t& x) {
        // TODO
        tmp = ASR::make_Return_t(al, x.base.base.loc);
    }

    void visit_case_stmt(const AST::case_stmt_t& x) {
        switch(x.type) {
            case AST::case_stmtType::CaseStmt: {
                AST::CaseStmt_t* Case_Stmt = (AST::CaseStmt_t*)(&(x.base));
                if (Case_Stmt->n_test == 0) {
                    throw SemanticError("Case statement must have at least one condition",
                                        x.base.loc);
                }
                if (AST::is_a<AST::CaseCondExpr_t>(*(Case_Stmt->m_test[0]))) {
                    // For now we only support a list of expressions
                    Vec<ASR::expr_t*> a_test_vec;
                    a_test_vec.reserve(al, Case_Stmt->n_test);
                    for( std::uint32_t i = 0; i < Case_Stmt->n_test; i++ ) {
                        if (!AST::is_a<AST::CaseCondExpr_t>(*(Case_Stmt->m_test[i]))) {
                            throw SemanticError("Not implemented yet: range expression not in first position",
                                                x.base.loc);
                        }
                        AST::CaseCondExpr_t *condexpr
                            = AST::down_cast<AST::CaseCondExpr_t>(Case_Stmt->m_test[i]);
                        this->visit_expr(*condexpr->m_cond);
                        ASR::expr_t* m_test_i = LFortran::ASRUtils::EXPR(tmp);
                        if( LFortran::ASRUtils::expr_type(m_test_i)->type != ASR::ttypeType::Integer ) {
                            throw SemanticError(R"""(Expression in Case selector can only be an Integer)""",
                                                x.base.loc);
                        }
                        a_test_vec.push_back(al, LFortran::ASRUtils::EXPR(tmp));
                    }
                    Vec<ASR::stmt_t*> case_body_vec;
                    case_body_vec.reserve(al, Case_Stmt->n_body);
                    for( std::uint32_t i = 0; i < Case_Stmt->n_body; i++ ) {
                        this->visit_stmt(*(Case_Stmt->m_body[i]));
                        if (tmp != nullptr) {
                            case_body_vec.push_back(al, LFortran::ASRUtils::STMT(tmp));
                        }
                    }
                    tmp = ASR::make_CaseStmt_t(al, x.base.loc, a_test_vec.p, a_test_vec.size(),
                                        case_body_vec.p, case_body_vec.size());
                    break;
                } else {
                    // For now we only support exactly one range
                    if (Case_Stmt->n_test != 1) {
                        throw SemanticError("Not implemented: more than one range condition",
                                            x.base.loc);
                    }
                    AST::CaseCondRange_t *condrange
                        = AST::down_cast<AST::CaseCondRange_t>(Case_Stmt->m_test[0]);
                    ASR::expr_t *m_start = nullptr, *m_end = nullptr;
                    if( condrange->m_start != nullptr ) {
                        this->visit_expr(*(condrange->m_start));
                        m_start = LFortran::ASRUtils::EXPR(tmp);
                        if( LFortran::ASRUtils::expr_type(m_start)->type != ASR::ttypeType::Integer ) {
                            throw SemanticError(R"""(Expression in Case selector can only be an Integer)""",
                                                x.base.loc);
                        }
                    }
                    if( condrange->m_end != nullptr ) {
                        this->visit_expr(*(condrange->m_end));
                        m_end = LFortran::ASRUtils::EXPR(tmp);
                        if( LFortran::ASRUtils::expr_type(m_end)->type != ASR::ttypeType::Integer ) {
                            throw SemanticError(R"""(Expression in Case selector can only be an Integer)""",
                                                x.base.loc);
                        }
                    }
                    Vec<ASR::stmt_t*> case_body_vec;
                    case_body_vec.reserve(al, Case_Stmt->n_body);
                    for( std::uint32_t i = 0; i < Case_Stmt->n_body; i++ ) {
                        this->visit_stmt(*(Case_Stmt->m_body[i]));
                        if (tmp != nullptr) {
                            case_body_vec.push_back(al, LFortran::ASRUtils::STMT(tmp));
                        }
                    }
                    tmp = ASR::make_CaseStmt_Range_t(al, x.base.loc, m_start, m_end,
                                        case_body_vec.p, case_body_vec.size());
                    break;
                }
            }
            default: {
                throw SemanticError(R"""(Case statement can only support a valid expression
                                    that reduces to a constant or range defined by : separator)""",
                                    x.base.loc);
            }
        }
    }

    void visit_Select(const AST::Select_t& x) {
        this->visit_expr(*(x.m_test));
        ASR::expr_t* a_test = LFortran::ASRUtils::EXPR(tmp);
        if( LFortran::ASRUtils::expr_type(a_test)->type != ASR::ttypeType::Integer ) {
            throw SemanticError(R"""(Expression in Case selector can only be an Integer)""", x.base.base.loc);
        }
        Vec<ASR::case_stmt_t*> a_body_vec;
        a_body_vec.reserve(al, x.n_body);
        Vec<ASR::stmt_t*> def_body;
        def_body.reserve(al, 1);
        for( std::uint32_t i = 0; i < x.n_body; i++ ) {
            AST::case_stmt_t *body = x.m_body[i];
            if (AST::is_a<AST::CaseStmt_Default_t>(*body)) {
                if (def_body.size() != 0) {
                    throw SemanticError("Default case present more than once",
                        x.base.base.loc);
                }
                AST::CaseStmt_Default_t *d =
                        AST::down_cast<AST::CaseStmt_Default_t>(body);
                for( std::uint32_t j = 0; j < d->n_body; j++ ) {
                    this->visit_stmt(*(d->m_body[j]));
                    if (tmp != nullptr) {
                        def_body.push_back(al,
                            ASR::down_cast<ASR::stmt_t>(tmp));
                    }
                }
            } else {
                this->visit_case_stmt(*body);
                a_body_vec.push_back(al, ASR::down_cast<ASR::case_stmt_t>(tmp));
            }
        }
        tmp = ASR::make_Select_t(al, x.base.base.loc, a_test, a_body_vec.p,
                           a_body_vec.size(), def_body.p, def_body.size());
    }

    void visit_Module(const AST::Module_t &x) {
        SymbolTable *old_scope = current_scope;
        ASR::symbol_t *t = current_scope->scope[std::string(x.m_name)];
        ASR::Module_t *v = ASR::down_cast<ASR::Module_t>(t);
        current_scope = v->m_symtab;
        current_module = v;

        for (size_t i=0; i<x.n_contains; i++) {
            visit_program_unit(*x.m_contains[i]);
        }

        current_scope = old_scope;
        current_module = nullptr;
        tmp = nullptr;
    }

    void visit_Program(const AST::Program_t &x) {
        SymbolTable *old_scope = current_scope;
        ASR::symbol_t *t = current_scope->scope[std::string(x.m_name)];
        ASR::Program_t *v = ASR::down_cast<ASR::Program_t>(t);
        current_scope = v->m_symtab;

        Vec<ASR::stmt_t*> body;
        current_body = &body;
        body.reserve(al, x.n_body);
        for (size_t i=0; i<x.n_body; i++) {
            this->visit_stmt(*x.m_body[i]);
            if (tmp != nullptr) {
                ASR::stmt_t* tmp_stmt = LFortran::ASRUtils::STMT(tmp);
                if( tmp_stmt->type == ASR::stmtType::SubroutineCall ) {
                    ASR::stmt_t* impl_decl = create_implicit_deallocate_subrout_call(tmp_stmt);
                    if( impl_decl != nullptr ) {
                        body.push_back(al, impl_decl);
                    }
                }
                body.push_back(al, tmp_stmt);
            }
        }
        ASR::stmt_t* impl_del = create_implicit_deallocate(x.base.base.loc);
        if( impl_del != nullptr ) {
            body.push_back(al, impl_del);
        }
        v->m_body = body.p;
        v->n_body = body.size();

        for (size_t i=0; i<x.n_contains; i++) {
            visit_program_unit(*x.m_contains[i]);
        }

        current_scope = old_scope;
        tmp = nullptr;
    }

    ASR::stmt_t* create_implicit_deallocate_subrout_call(ASR::stmt_t* x) {
        ASR::SubroutineCall_t* subrout_call = ASR::down_cast<ASR::SubroutineCall_t>(x);
        const ASR::symbol_t* subrout_sym = LFortran::ASRUtils::symbol_get_past_external(subrout_call->m_name);
        if( subrout_sym->type != ASR::symbolType::Subroutine ) {
            return nullptr;
        }
        ASR::Subroutine_t* subrout = ASR::down_cast<ASR::Subroutine_t>(subrout_sym);
        Vec<ASR::symbol_t*> del_syms;
        del_syms.reserve(al, 1);
        for( size_t i = 0; i < subrout_call->n_args; i++ ) {
            if( subrout_call->m_args[i]->type == ASR::exprType::Var ) {
                const ASR::Var_t* arg_var = ASR::down_cast<ASR::Var_t>(subrout_call->m_args[i]);
                const ASR::symbol_t* sym = LFortran::ASRUtils::symbol_get_past_external(arg_var->m_v);
                if( sym->type == ASR::symbolType::Variable ) {
                    ASR::Variable_t* var = ASR::down_cast<ASR::Variable_t>(sym);
                    const ASR::Var_t* orig_arg_var = ASR::down_cast<ASR::Var_t>(subrout->m_args[i]);
                    const ASR::symbol_t* orig_sym = LFortran::ASRUtils::symbol_get_past_external(orig_arg_var->m_v);
                    ASR::Variable_t* orig_var = ASR::down_cast<ASR::Variable_t>(orig_sym);
                    if( var->m_storage == ASR::storage_typeType::Allocatable &&
                        orig_var->m_intent == ASR::intentType::Out ) {
                        del_syms.push_back(al, arg_var->m_v);
                    }
                }
            }
        }
        if( del_syms.size() == 0 ) {
            return nullptr;
        }
        return LFortran::ASRUtils::STMT(ASR::make_ImplicitDeallocate_t(al, x->base.loc,
                    del_syms.p, del_syms.size()));
    }

    void visit_Subroutine(const AST::Subroutine_t &x) {
    // TODO: add SymbolTable::lookup_symbol(), which will automatically return
    // an error
    // TODO: add SymbolTable::get_symbol(), which will only check in Debug mode
        SymbolTable *old_scope = current_scope;
        ASR::symbol_t *t = current_scope->scope[std::string(x.m_name)];
        ASR::Subroutine_t *v = ASR::down_cast<ASR::Subroutine_t>(t);
        current_scope = v->m_symtab;
        Vec<ASR::stmt_t*> body;
        body.reserve(al, x.n_body);
        for (size_t i=0; i<x.n_body; i++) {
            this->visit_stmt(*x.m_body[i]);
            if (tmp != nullptr) {
                ASR::stmt_t* tmp_stmt = LFortran::ASRUtils::STMT(tmp);
                if( tmp_stmt->type == ASR::stmtType::SubroutineCall ) {
                    ASR::stmt_t* impl_decl = create_implicit_deallocate_subrout_call(tmp_stmt);
                    if( impl_decl != nullptr ) {
                        body.push_back(al, impl_decl);
                    }
                }
                body.push_back(al, tmp_stmt);
            }
        }
        ASR::stmt_t* impl_del = create_implicit_deallocate(x.base.base.loc);
        if( impl_del != nullptr ) {
            body.push_back(al, impl_del);
        }
        v->m_body = body.p;
        v->n_body = body.size();

        for (size_t i=0; i<x.n_contains; i++) {
            visit_program_unit(*x.m_contains[i]);
        }

        current_scope = old_scope;
        tmp = nullptr;
    }

    void visit_Function(const AST::Function_t &x) {
        SymbolTable *old_scope = current_scope;
        ASR::symbol_t *t = current_scope->scope[std::string(x.m_name)];
        ASR::Function_t *v = ASR::down_cast<ASR::Function_t>(t);
        current_scope = v->m_symtab;
        Vec<ASR::stmt_t*> body;
        body.reserve(al, x.n_body);
        for (size_t i=0; i<x.n_body; i++) {
            this->visit_stmt(*x.m_body[i]);
            if (tmp != nullptr) {
                ASR::stmt_t* tmp_stmt = LFortran::ASRUtils::STMT(tmp);
                if( tmp_stmt->type == ASR::stmtType::SubroutineCall ) {
                    ASR::stmt_t* impl_decl = create_implicit_deallocate_subrout_call(tmp_stmt);
                    if( impl_decl != nullptr ) {
                        body.push_back(al, impl_decl);
                    }
                }
                body.push_back(al, tmp_stmt);
            }
        }
        ASR::stmt_t* impl_del = create_implicit_deallocate(x.base.base.loc);
        if( impl_del != nullptr ) {
            body.push_back(al, impl_del);
        }
        v->m_body = body.p;
        v->n_body = body.size();

        for (size_t i=0; i<x.n_contains; i++) {
            visit_program_unit(*x.m_contains[i]);
        }

        current_scope = old_scope;
        tmp = nullptr;
    }

    void visit_Assignment(const AST::Assignment_t &x) {
        this->visit_expr(*x.m_target);
        ASR::expr_t *target = LFortran::ASRUtils::EXPR(tmp);
        ASR::ttype_t *target_type = LFortran::ASRUtils::expr_type(target);
        if( target->type != ASR::exprType::Var &&
            target->type != ASR::exprType::ArrayRef &&
            target->type != ASR::exprType::DerivedRef )
        {
            throw SemanticError(
                "The LHS of assignment can only be a variable or an array reference",
                x.base.base.loc
            );
        }

        this->visit_expr(*x.m_value);
        ASR::expr_t *value = LFortran::ASRUtils::EXPR(tmp);
        ASR::ttype_t *value_type = LFortran::ASRUtils::expr_type(value);
        if( target->type == ASR::exprType::Var && !ASRUtils::is_array(target_type) &&
            value->type == ASR::exprType::ConstantArray ) {
            throw SemanticError("ArrayInitalizer expressions can only be assigned array references", x.base.base.loc);
        }
        if (target->type == ASR::exprType::Var ||
            target->type == ASR::exprType::ArrayRef) {

            ImplicitCastRules::set_converted_value(al, x.base.base.loc, &value,
                                                    value_type, target_type);

        }
        tmp = ASR::make_Assignment_t(al, x.base.base.loc, target, value);
    }

    Vec<ASR::expr_t*> visit_expr_list(AST::fnarg_t *ast_list, size_t n) {
        Vec<ASR::expr_t*> asr_list;
        asr_list.reserve(al, n);
        for (size_t i=0; i<n; i++) {
            LFORTRAN_ASSERT(ast_list[i].m_end != nullptr);
            visit_expr(*ast_list[i].m_end);
            ASR::expr_t *expr = LFortran::ASRUtils::EXPR(tmp);
            asr_list.push_back(al, expr);
        }
        return asr_list;
    }

    void visit_SubroutineCall(const AST::SubroutineCall_t &x) {
        SymbolTable* scope = current_scope;
        std::string sub_name = x.m_name;
        ASR::symbol_t *original_sym;
        ASR::expr_t *v_expr = nullptr;
        // If this is a type bound procedure (in a class) it won't be in the
        // main symbol table. Need to check n_member.
        if (x.n_member == 1) {
            ASR::symbol_t *v = current_scope->resolve_symbol(x.m_member[0].m_name);
            ASR::asr_t *v_var = ASR::make_Var_t(al, x.base.base.loc, v);
            v_expr = LFortran::ASRUtils::EXPR(v_var);
            original_sym = resolve_deriv_type_proc(x.base.base.loc, x.m_name,
                x.m_member[0].m_name, scope);
        } else {
            original_sym = current_scope->resolve_symbol(sub_name);
        }
        if (!original_sym) {
            throw SemanticError("Subroutine '" + sub_name + "' not declared", x.base.base.loc);
        }
        Vec<ASR::expr_t*> args = visit_expr_list(x.m_args, x.n_args);
        ASR::symbol_t *final_sym=nullptr;
        switch (original_sym->type) {
            case (ASR::symbolType::Subroutine) : {
                final_sym=original_sym;
                original_sym = nullptr;
                break;
            }
            case (ASR::symbolType::GenericProcedure) : {
                ASR::GenericProcedure_t *p = ASR::down_cast<ASR::GenericProcedure_t>(original_sym);
                int idx = select_generic_procedure(args, *p, x.base.base.loc);
                final_sym = p->m_procs[idx];
                break;
            }
            case (ASR::symbolType::ClassProcedure) : {
                ASR::ClassProcedure_t *p = ASR::down_cast<ASR::ClassProcedure_t>(original_sym);
                // final_sym = current_scope->resolve_symbol(p->m_proc_name);
                final_sym = original_sym;
                original_sym = nullptr;
                break;
            }
            case (ASR::symbolType::ExternalSymbol) : {
                ASR::ExternalSymbol_t *p = ASR::down_cast<ASR::ExternalSymbol_t>(original_sym);
                final_sym = p->m_external;
                // Enforced by verify(), but we ensure anyway that
                // ExternalSymbols are not chained:
                LFORTRAN_ASSERT(!ASR::is_a<ASR::ExternalSymbol_t>(*final_sym))
                if (ASR::is_a<ASR::GenericProcedure_t>(*final_sym)) {
                    ASR::GenericProcedure_t *g = ASR::down_cast<ASR::GenericProcedure_t>(final_sym);
                    int idx = select_generic_procedure(args, *g, x.base.base.loc);
                    // FIXME
                    // Create ExternalSymbol for the final subroutine here
                    final_sym = g->m_procs[idx];
                    if (!ASR::is_a<ASR::Subroutine_t>(*final_sym)) {
                        throw SemanticError("ExternalSymbol must point to a Subroutine", x.base.base.loc);
                    }
                    // We mangle the new ExternalSymbol's local name as:
                    //   generic_procedure_local_name @
                    //     specific_procedure_remote_name
                    std::string local_sym = std::string(p->m_name) + "@"
                        + LFortran::ASRUtils::symbol_name(final_sym);
                    if (current_scope->scope.find(local_sym)
                        == current_scope->scope.end()) {
                        Str name;
                        name.from_str(al, local_sym);
                        char *cname = name.c_str(al);
                        ASR::asr_t *sub = ASR::make_ExternalSymbol_t(
                            al, p->base.base.loc,
                            /* a_symtab */ current_scope,
                            /* a_name */ cname,
                            final_sym,
                            p->m_module_name, LFortran::ASRUtils::symbol_name(final_sym),
                            ASR::accessType::Private
                            );
                        final_sym = ASR::down_cast<ASR::symbol_t>(sub);
                        current_scope->scope[local_sym] = final_sym;
                    } else {
                        final_sym = current_scope->scope[local_sym];
                    }
                } else {
                    if (!ASR::is_a<ASR::Subroutine_t>(*final_sym)) {
                        throw SemanticError("ExternalSymbol must point to a Subroutine", x.base.base.loc);
                    }
                    final_sym=original_sym;
                    original_sym = nullptr;
                }
                break;
            }
            default : {
                throw SemanticError("Symbol type not supported", x.base.base.loc);
            }
        }
        tmp = ASR::make_SubroutineCall_t(al, x.base.base.loc,
                final_sym, original_sym, args.p, args.size(), v_expr);
    }

    int select_generic_procedure(const Vec<ASR::expr_t*> &args,
            const ASR::GenericProcedure_t &p, Location loc) {
        for (size_t i=0; i < p.n_procs; i++) {
            if (ASR::is_a<ASR::Subroutine_t>(*p.m_procs[i])) {
                ASR::Subroutine_t *sub
                    = ASR::down_cast<ASR::Subroutine_t>(p.m_procs[i]);
                if (argument_types_match(args, *sub)) {
                    return i;
                }
            } else if (ASR::is_a<ASR::Function_t>(*p.m_procs[i])) {
                ASR::Function_t *fn
                    = ASR::down_cast<ASR::Function_t>(p.m_procs[i]);
                if (argument_types_match(args, *fn)) {
                    return i;
                }
            } else {
                throw SemanticError("Only Subroutine supported in generic procedure", loc);
            }
        }
        throw SemanticError("Arguments do not match", loc);
    }

    template <typename T>
    bool argument_types_match(const Vec<ASR::expr_t*> &args,
            const T &sub) {
        if (args.size() == sub.n_args) {
            for (size_t i=0; i < args.size(); i++) {
                ASR::Variable_t *v = LFortran::ASRUtils::EXPR2VAR(sub.m_args[i]);
                ASR::ttype_t *arg1 = LFortran::ASRUtils::expr_type(args[i]);
                ASR::ttype_t *arg2 = v->m_type;
                if (!types_equal(*arg1, *arg2)) {
                    return false;
                }
            }
            return true;
        } else {
            return false;
        }
    }

    bool types_equal(const ASR::ttype_t &a, const ASR::ttype_t &b) {
        return (a.type == b.type);
    }

    void visit_Compare(const AST::Compare_t &x) {
        this->visit_expr(*x.m_left);
        ASR::expr_t *left = LFortran::ASRUtils::EXPR(tmp);
        this->visit_expr(*x.m_right);
        ASR::expr_t *right = LFortran::ASRUtils::EXPR(tmp);
        CommonVisitorMethods::visit_Compare(al, x, left, right, tmp);
    }

    void visit_BoolOp(const AST::BoolOp_t &x) {
        this->visit_expr(*x.m_left);
        ASR::expr_t *left = LFortran::ASRUtils::EXPR(tmp);
        this->visit_expr(*x.m_right);
        ASR::expr_t *right = LFortran::ASRUtils::EXPR(tmp);
        CommonVisitorMethods::visit_BoolOp(al, x, left, right, tmp);
    }

    void visit_BinOp(const AST::BinOp_t &x) {
        this->visit_expr(*x.m_left);
        ASR::expr_t *left = LFortran::ASRUtils::EXPR(tmp);
        this->visit_expr(*x.m_right);
        ASR::expr_t *right = LFortran::ASRUtils::EXPR(tmp);
        CommonVisitorMethods::visit_BinOp(al, x, left, right, tmp);
    }

    void visit_StrOp(const AST::StrOp_t &x) {
        this->visit_expr(*x.m_left);
        ASR::expr_t *left = LFortran::ASRUtils::EXPR(tmp);
        this->visit_expr(*x.m_right);
        ASR::expr_t *right = LFortran::ASRUtils::EXPR(tmp);
        CommonVisitorMethods::visit_StrOp(al, x, left, right, tmp);
    }

    void visit_UnaryOp(const AST::UnaryOp_t &x) {
        this->visit_expr(*x.m_operand);
        ASR::expr_t *operand = LFortran::ASRUtils::EXPR(tmp);
        CommonVisitorMethods::visit_UnaryOp(al, x, operand, tmp);
    }

    ASR::asr_t* resolve_variable(const Location &loc, const char* id) {
        SymbolTable *scope = current_scope;
        std::string var_name = id;
        ASR::symbol_t *v = scope->resolve_symbol(var_name);
        if (!v) {
            throw SemanticError("Variable '" + var_name + "' not declared", loc);
        }
        if( v->type == ASR::symbolType::Variable ) {
            ASR::Variable_t* v_var = ASR::down_cast<ASR::Variable_t>(v);
            if( v_var->m_type == nullptr && 
                v_var->m_intent == ASR::intentType::AssociateBlock ) {
                return (ASR::asr_t*)(v_var->m_symbolic_value);
            }
        }
        return ASR::make_Var_t(al, loc, v);
    }

    ASR::asr_t* getDerivedRef_t(const Location& loc, ASR::asr_t* v_var, ASR::symbol_t* member) {
        ASR::Variable_t* member_variable = ((ASR::Variable_t*)(&(member->base)));
        ASR::ttype_t* member_type = member_variable->m_type;
        switch( member_type->type ) {
            case ASR::ttypeType::Derived: {
                ASR::Derived_t* der = (ASR::Derived_t*)(&(member_type->base));
                ASR::DerivedType_t* der_type = (ASR::DerivedType_t*)(&(der->m_derived_type->base));
                if( der_type->m_symtab->counter != current_scope->counter ) {
                    ASR::symbol_t* der_ext;
                    char* module_name = (char*)"nullptr";
                    ASR::symbol_t* m_external = der->m_derived_type;
                    if( m_external->type == ASR::symbolType::ExternalSymbol ) {
                        ASR::ExternalSymbol_t* m_ext = (ASR::ExternalSymbol_t*)(&(m_external->base));
                        m_external = m_ext->m_external;
                        module_name = m_ext->m_module_name;
                    }
                    Str mangled_name;
                    mangled_name.from_str(al, "1_" +
                                              std::string(module_name) + "_" +
                                              std::string(der_type->m_name));
                    char* mangled_name_char = mangled_name.c_str(al);
                    if( current_scope->scope.find(mangled_name.str()) == current_scope->scope.end() ) {
                        bool make_new_ext_sym = true;
                        ASR::symbol_t* der_tmp = nullptr;
                        if( current_scope->scope.find(std::string(der_type->m_name)) != current_scope->scope.end() ) {
                            der_tmp = current_scope->scope[std::string(der_type->m_name)];
                            if( der_tmp->type == ASR::symbolType::ExternalSymbol ) {
                                ASR::ExternalSymbol_t* der_ext_tmp = (ASR::ExternalSymbol_t*)(&(der_tmp->base));
                                if( der_ext_tmp->m_external == m_external ) {
                                    make_new_ext_sym = false;
                                }
                            }
                        }
                        if( make_new_ext_sym ) {
                            der_ext = (ASR::symbol_t*)ASR::make_ExternalSymbol_t(al, loc, current_scope, mangled_name_char, m_external,
                                                                                module_name, der_type->m_name, ASR::accessType::Public);
                            current_scope->scope[mangled_name.str()] = der_ext;
                        } else {
                            LFORTRAN_ASSERT(der_tmp != nullptr);
                            der_ext = der_tmp;
                        }
                    } else {
                        der_ext = current_scope->scope[mangled_name.str()];
                    }
                    ASR::asr_t* der_new = ASR::make_Derived_t(al, loc, der_ext, der->m_dims, der->n_dims);
                    member_type = (ASR::ttype_t*)(der_new);
                }
                break;
            }
            default :
                break;
        }
        return ASR::make_DerivedRef_t(al, loc, LFortran::ASRUtils::EXPR(v_var), member, member_type, nullptr);
    }

    ASR::asr_t* resolve_variable2(const Location &loc, const char* id,
            const char* derived_type_id, SymbolTable*& scope) {
        std::string var_name = id;
        std::string dt_name = derived_type_id;
        ASR::symbol_t *v = scope->resolve_symbol(dt_name);
        if (!v) {
            throw SemanticError("Variable '" + dt_name + "' not declared", loc);
        }
        ASR::Variable_t* v_variable = ((ASR::Variable_t*)(&(v->base)));
        if ( v_variable->m_type->type == ASR::ttypeType::Derived ||
             v_variable->m_type->type == ASR::ttypeType::DerivedPointer ||
             v_variable->m_type->type == ASR::ttypeType::Class ) {
            ASR::ttype_t* v_type = v_variable->m_type;
            ASR::Derived_t* der = (ASR::Derived_t*)(&(v_type->base));
            ASR::DerivedType_t* der_type;
            if( der->m_derived_type->type == ASR::symbolType::ExternalSymbol ) {
                ASR::ExternalSymbol_t* der_ext = (ASR::ExternalSymbol_t*)(&(der->m_derived_type->base));
                ASR::symbol_t* der_sym = der_ext->m_external;
                if( der_sym == nullptr ) {
                    throw SemanticError("'" + std::string(der_ext->m_name) + "' isn't a Derived type.", loc);
                } else {
                    der_type = (ASR::DerivedType_t*)(&(der_sym->base));
                }
            } else {
                der_type = (ASR::DerivedType_t*)(&(der->m_derived_type->base));
            }
            scope = der_type->m_symtab;
            ASR::symbol_t* member = der_type->m_symtab->resolve_symbol(var_name);
            if( member != nullptr ) {
                ASR::asr_t* v_var = ASR::make_Var_t(al, loc, v);
                return getDerivedRef_t(loc, v_var, member);
            } else {
                throw SemanticError("Variable '" + dt_name + "' doesn't have any member named, '" + var_name + "'.", loc);
            }
        } else {
            throw SemanticError("Variable '" + dt_name + "' is not a derived type", loc);
        }
    }

    ASR::symbol_t* resolve_deriv_type_proc(const Location &loc, const char* id,
            const char* derived_type_id, SymbolTable*& scope) {
        std::string var_name = id;
        std::string dt_name = derived_type_id;
        ASR::symbol_t *v = scope->resolve_symbol(dt_name);
        if (!v) {
            throw SemanticError("Variable '" + dt_name + "' not declared", loc);
        }
        ASR::Variable_t* v_variable = ((ASR::Variable_t*)(&(v->base)));
        if ( v_variable->m_type->type == ASR::ttypeType::Derived ||
             v_variable->m_type->type == ASR::ttypeType::DerivedPointer ||
             v_variable->m_type->type == ASR::ttypeType::Class ) {
            ASR::ttype_t* v_type = v_variable->m_type;
            ASR::Derived_t* der = (ASR::Derived_t*)(&(v_type->base));
            ASR::DerivedType_t* der_type;
            if( der->m_derived_type->type == ASR::symbolType::ExternalSymbol ) {
                ASR::ExternalSymbol_t* der_ext = (ASR::ExternalSymbol_t*)(&(der->m_derived_type->base));
                ASR::symbol_t* der_sym = der_ext->m_external;
                if( der_sym == nullptr ) {
                    throw SemanticError("'" + std::string(der_ext->m_name) + "' isn't a Derived type.", loc);
                } else {
                    der_type = (ASR::DerivedType_t*)(&(der_sym->base));
                }
            } else {
                der_type = (ASR::DerivedType_t*)(&(der->m_derived_type->base));
            }
            scope = der_type->m_symtab;
            ASR::symbol_t* member = der_type->m_symtab->resolve_symbol(var_name);
            if( member != nullptr ) {
                return member;
            } else {
                throw SemanticError("Variable '" + dt_name + "' doesn't have any member named, '" + var_name + "'.", loc);
            }
        } else {
            throw SemanticError("Variable '" + dt_name + "' is not a derived type", loc);
        }
    }


    void visit_Name(const AST::Name_t &x) {
        if (x.n_member == 0) {
            tmp = resolve_variable(x.base.base.loc, x.m_id);
        } else if (x.n_member == 1 && x.m_member[0].n_args == 0) {
            SymbolTable* scope = current_scope;
            tmp = resolve_variable2(x.base.base.loc, x.m_id,
                x.m_member[0].m_name, scope);
        } else {
            SymbolTable* scope = current_scope;
            tmp = resolve_variable2(x.base.base.loc, x.m_member[1].m_name, x.m_member[0].m_name, scope);
            ASR::DerivedRef_t* tmp2;
            std::uint32_t i;
            for( i = 2; i < x.n_member; i++ ) {
                tmp2 = (ASR::DerivedRef_t*)resolve_variable2(x.base.base.loc,
                                            x.m_member[i].m_name, x.m_member[i - 1].m_name, scope);
                tmp = ASR::make_DerivedRef_t(al, x.base.base.loc, LFortran::ASRUtils::EXPR(tmp), tmp2->m_m, tmp2->m_type, nullptr);
            }
            i = x.n_member - 1;
            tmp2 = (ASR::DerivedRef_t*)resolve_variable2(x.base.base.loc, x.m_id, x.m_member[i].m_name, scope);
            tmp = ASR::make_DerivedRef_t(al, x.base.base.loc, LFortran::ASRUtils::EXPR(tmp), tmp2->m_m, tmp2->m_type, nullptr);
        }
    }

    void symbol_resolve_generic_procedure(
            ASR::symbol_t *v,
            const AST::FuncCallOrArray_t &x
            ) {
        ASR::ExternalSymbol_t *p = ASR::down_cast<ASR::ExternalSymbol_t>(v);
        ASR::symbol_t *f2 = ASR::down_cast<ASR::ExternalSymbol_t>(v)->m_external;
        ASR::GenericProcedure_t *g = ASR::down_cast<ASR::GenericProcedure_t>(f2);
        Vec<ASR::expr_t*> args = visit_expr_list(x.m_args, x.n_args);
        int idx = select_generic_procedure(args, *g, x.base.base.loc);
        ASR::symbol_t *final_sym;
        final_sym = g->m_procs[idx];
        if (!ASR::is_a<ASR::Function_t>(*final_sym)) {
            throw SemanticError("ExternalSymbol must point to a Function", x.base.base.loc);
        }
        ASR::ttype_t *return_type = LFortran::ASRUtils::EXPR2VAR(ASR::down_cast<ASR::Function_t>(final_sym)->m_return_var)->m_type;
        // Create ExternalSymbol for the final subroutine:
        // We mangle the new ExternalSymbol's local name as:
        //   generic_procedure_local_name @
        //     specific_procedure_remote_name
        std::string local_sym = std::string(p->m_name) + "@"
            + LFortran::ASRUtils::symbol_name(final_sym);
        if (current_scope->scope.find(local_sym)
            == current_scope->scope.end()) {
            Str name;
            name.from_str(al, local_sym);
            char *cname = name.c_str(al);
            ASR::asr_t *sub = ASR::make_ExternalSymbol_t(
                al, g->base.base.loc,
                /* a_symtab */ current_scope,
                /* a_name */ cname,
                final_sym,
                p->m_module_name, LFortran::ASRUtils::symbol_name(final_sym),
                ASR::accessType::Private
                );
            final_sym = ASR::down_cast<ASR::symbol_t>(sub);
            current_scope->scope[local_sym] = final_sym;
        } else {
            final_sym = current_scope->scope[local_sym];
        }
        ASR::expr_t *value = nullptr;
        tmp = ASR::make_FunctionCall_t(al, x.base.base.loc,
            final_sym, v, args.p, args.size(), nullptr, 0, return_type,
            value, nullptr);
    }

    void visit_FuncCallOrArray(const AST::FuncCallOrArray_t &x) {
        std::vector<std::string> all_intrinsics = {
            "sin",  "cos",  "tan",  "sinh",  "cosh",  "tanh",
            "asin", "acos", "atan", "asinh", "acosh", "atanh"};
        SymbolTable *scope = current_scope;
        std::string var_name = x.m_func;
        ASR::symbol_t *v = nullptr;
        ASR::expr_t *v_expr = nullptr;
        // If this is a type bound procedure (in a class) it won't be in the
        // main symbol table. Need to check n_member.
        if (x.n_member == 1) {
            ASR::symbol_t *obj = current_scope->resolve_symbol(x.m_member[0].m_name);
            ASR::asr_t *obj_var = ASR::make_Var_t(al, x.base.base.loc, obj);
            v_expr = LFortran::ASRUtils::EXPR(obj_var);
            v = resolve_deriv_type_proc(x.base.base.loc, x.m_func,
                x.m_member[0].m_name, scope);
        } else {
            v = current_scope->resolve_symbol(var_name);
        }
        if (!v) {
            std::string remote_sym = to_lower(var_name);
            if (intrinsic_procedures.find(remote_sym)
                        != intrinsic_procedures.end()) {
                std::string module_name = intrinsic_procedures[remote_sym];
                bool shift_scope = false;
                if (current_scope->parent->parent) {
                    current_scope = current_scope->parent;
                    shift_scope = true;
                }
                ASR::Module_t *m = LFortran::ASRUtils::load_module(al, current_scope->parent, module_name,
                    x.base.base.loc, true);
                if (shift_scope) current_scope = scope;

                ASR::symbol_t *t = m->m_symtab->resolve_symbol(remote_sym);
                if (!t) {
                    throw SemanticError("The symbol '" + remote_sym
                        + "' not found in the module '" + module_name + "'",
                        x.base.base.loc);
                }
                if (ASR::is_a<ASR::GenericProcedure_t>(*t)) {
                    ASR::GenericProcedure_t *gp = ASR::down_cast<ASR::GenericProcedure_t>(t);
                    ASR::asr_t *fn = ASR::make_ExternalSymbol_t(
                        al, gp->base.base.loc,
                        /* a_symtab */ current_scope,
                        /* a_name */ gp->m_name,
                        (ASR::symbol_t*)gp,
                        m->m_name, gp->m_name,
                        ASR::accessType::Private
                        );
                    std::string sym = gp->m_name;
                    current_scope->scope[sym] = ASR::down_cast<ASR::symbol_t>(fn);
                    symbol_resolve_generic_procedure(
                        ASR::down_cast<ASR::symbol_t>(fn), x);
                    return;
                }

                if (!ASR::is_a<ASR::Function_t>(*t)) {
                    throw SemanticError("The symbol '" + remote_sym
                        + "' found in the module '" + module_name + "', "
                        + "but it is not a function.",
                        x.base.base.loc);
                }

                ASR::Function_t *mfn = ASR::down_cast<ASR::Function_t>(t);
                ASR::asr_t *fn = ASR::make_ExternalSymbol_t(
                    al, mfn->base.base.loc,
                    /* a_symtab */ current_scope,
                    /* a_name */ mfn->m_name,
                    (ASR::symbol_t*)mfn,
                    m->m_name, mfn->m_name,
                    ASR::accessType::Private
                    );
                std::string sym = mfn->m_name;
                current_scope->scope[sym] = ASR::down_cast<ASR::symbol_t>(fn);
                v = ASR::down_cast<ASR::symbol_t>(fn);
                if (current_module) {
                    // Add the module `m` to current module dependencies
                    Vec<char*> vec;
                    vec.from_pointer_n_copy(al, current_module->m_dependencies,
                                current_module->n_dependencies);
                    if (!present(vec, m->m_name)) {
                        vec.push_back(al, m->m_name);
                        current_module->m_dependencies = vec.p;
                        current_module->n_dependencies = vec.size();
                    }
                }
            } else if (to_lower(var_name) == "present") {
                // Intrinsic function present(), add it to the global scope
                ASR::TranslationUnit_t *unit = (ASR::TranslationUnit_t *)asr;
                const char *fn_name_orig = "present";
                char *fn_name = (char *)fn_name_orig;
                SymbolTable *fn_scope =
                    al.make_new<SymbolTable>(unit->m_global_scope);
                ASR::ttype_t *type;
                type = LFortran::ASRUtils::TYPE(ASR::make_Logical_t(al, x.base.base.loc, 4, nullptr, 0));
                ASR::asr_t *return_var = ASR::make_Variable_t(
                    al, x.base.base.loc, fn_scope, fn_name, LFortran::ASRUtils::intent_return_var,
                    nullptr, nullptr, ASR::storage_typeType::Default, type,
                    ASR::abiType::Source,
                    ASR::Public, ASR::presenceType::Required);
                fn_scope->scope[std::string(fn_name)] =
                    ASR::down_cast<ASR::symbol_t>(return_var);
                ASR::asr_t *return_var_ref = ASR::make_Var_t(
                    al, x.base.base.loc, ASR::down_cast<ASR::symbol_t>(return_var));
                ASR::asr_t *fn =
                    ASR::make_Function_t(al, x.base.base.loc,
                                       /* a_symtab */ fn_scope,
                                       /* a_name */ fn_name,
                                       /* a_args */ nullptr,
                                       /* n_args */ 0,
                                       /* a_body */ nullptr,
                                       /* n_body */ 0,
                                       /* a_return_var */ LFortran::ASRUtils::EXPR(return_var_ref),
                                       ASR::abiType::Source,
                                       ASR::Public, ASR::deftypeType::Implementation);
                std::string sym_name = fn_name;
                unit->m_global_scope->scope[sym_name] =
                    ASR::down_cast<ASR::symbol_t>(fn);
                v = ASR::down_cast<ASR::symbol_t>(fn);
            } else {
                auto find_intrinsic =
                    std::find(all_intrinsics.begin(), all_intrinsics.end(),
                        to_lower(var_name));
                if (find_intrinsic == all_intrinsics.end()) {
                    throw SemanticError("Function or array '" + var_name +
                                        "' not declared",
                                    x.base.base.loc);
                } else {
                    int intrinsic_index =
                      std::distance(all_intrinsics.begin(), find_intrinsic);
                    // Intrinsic function, add it to the global scope
                    ASR::TranslationUnit_t *unit = (ASR::TranslationUnit_t *)asr;
                    Str s;
                    s.from_str_view(all_intrinsics[intrinsic_index]);
                    char *fn_name = s.c_str(al);
                    SymbolTable *fn_scope =
                        al.make_new<SymbolTable>(unit->m_global_scope);
                    ASR::ttype_t *type;

                    // Arguments
                    Vec<ASR::expr_t *> args;
                    args.reserve(al, 1);
                    type = LFortran::ASRUtils::TYPE(ASR::make_Real_t(al, x.base.base.loc, 4, nullptr, 0));
                    const char *arg0_s_orig = "x";
                    char *arg0_s = (char *)arg0_s_orig;
                    ASR::asr_t *arg0 = ASR::make_Variable_t(
                        al, x.base.base.loc, fn_scope, arg0_s, LFortran::ASRUtils::intent_in, nullptr, nullptr,
                        ASR::storage_typeType::Default, type,
                        ASR::abiType::Source,
                        ASR::Public, ASR::presenceType::Required);
                    ASR::symbol_t *var = ASR::down_cast<ASR::symbol_t>(arg0);
                    fn_scope->scope[std::string(arg0_s)] = var;
                    args.push_back(al, LFortran::ASRUtils::EXPR(ASR::make_Var_t(al, x.base.base.loc, var)));

                    // Return value
                    type = LFortran::ASRUtils::TYPE(ASR::make_Real_t(al, x.base.base.loc, 4, nullptr, 0));
                    ASR::asr_t *return_var = ASR::make_Variable_t(
                        al, x.base.base.loc, fn_scope, fn_name, LFortran::ASRUtils::intent_return_var,
                        nullptr, nullptr, ASR::storage_typeType::Default, type,
                        ASR::abiType::Source,
                        ASR::Public, ASR::presenceType::Required);
                    fn_scope->scope[std::string(fn_name)] =
                        ASR::down_cast<ASR::symbol_t>(return_var);
                    ASR::asr_t *return_var_ref = ASR::make_Var_t(
                        al, x.base.base.loc, ASR::down_cast<ASR::symbol_t>(return_var));
                    ASR::asr_t *fn =
                        ASR::make_Function_t(al, x.base.base.loc,
                                             /* a_symtab */ fn_scope,
                                             /* a_name */ fn_name,
                                             /* a_args */ args.p,
                                             /* n_args */ args.n,
                                             /* a_body */ nullptr,
                                             /* n_body */ 0,
                                             /* a_return_var */ LFortran::ASRUtils::EXPR(return_var_ref),
                                             ASR::abiType::Intrinsic,
                                             ASR::Public, ASR::deftypeType::Implementation);
                    std::string sym_name = fn_name;
                    unit->m_global_scope->scope[sym_name] =
                        ASR::down_cast<ASR::symbol_t>(fn);
                    v = ASR::down_cast<ASR::symbol_t>(fn);
                }
            }
        }
        switch (v->type) {
            case ASR::symbolType::ClassProcedure : {
                Vec<ASR::expr_t*> args = visit_expr_list(x.m_args, x.n_args);
                ASR::ttype_t *type = nullptr;
                ASR::ClassProcedure_t *v_class_proc = ASR::down_cast<ASR::ClassProcedure_t>(v);
                type = LFortran::ASRUtils::EXPR2VAR(ASR::down_cast<ASR::Function_t>(v_class_proc->m_proc)->m_return_var)->m_type;
                tmp = ASR::make_FunctionCall_t(al, x.base.base.loc,
                        v, nullptr, args.p, args.size(), nullptr, 0, type, nullptr,
                        v_expr);
                break;
            }
            case ASR::symbolType::Function : {
                Vec<ASR::expr_t*> args = visit_expr_list(x.m_args, x.n_args);
                ASR::ttype_t *type;
                type = LFortran::ASRUtils::EXPR2VAR(ASR::down_cast<ASR::Function_t>(v)->m_return_var)->m_type;
                tmp = ASR::make_FunctionCall_t(al, x.base.base.loc,
                    v, nullptr, args.p, args.size(), nullptr, 0, type, nullptr,
                    v_expr);
                break;
            }
            case (ASR::symbolType::GenericProcedure) : {
                ASR::GenericProcedure_t *p = ASR::down_cast<ASR::GenericProcedure_t>(v);
                Vec<ASR::expr_t*> args = visit_expr_list(x.m_args, x.n_args);
                int idx = select_generic_procedure(args, *p, x.base.base.loc);
                ASR::symbol_t *final_sym = p->m_procs[idx];

                ASR::ttype_t *type;
                type = LFortran::ASRUtils::EXPR2VAR(ASR::down_cast<ASR::Function_t>(final_sym)->m_return_var)->m_type;
                tmp = ASR::make_FunctionCall_t(al, x.base.base.loc,
                    final_sym, v, args.p, args.size(), nullptr, 0, type, nullptr,
                    v_expr);
                break;
            }
            case (ASR::symbolType::ExternalSymbol) : {
                ASR::symbol_t *f2 = ASR::down_cast<ASR::ExternalSymbol_t>(v)->m_external;
                LFORTRAN_ASSERT(f2);
                if (ASR::is_a<ASR::Function_t>(*f2)) {
                    Vec<ASR::expr_t*> args = visit_expr_list(x.m_args, x.n_args);
                    ASR::ttype_t *return_type = LFortran::ASRUtils::EXPR2VAR(ASR::down_cast<ASR::Function_t>(f2)->m_return_var)->m_type;
                    // Populate value
                    ASR::expr_t* value = nullptr;
                    std::string func_name = x.m_func;
                    // Only populate for supported intrinsic functions
                    if (intrinsic_procedures.find(func_name)
                        != intrinsic_procedures.end()) { // Got an intrinsic, now try to assign value
                        ASR::expr_t* func_expr = args[0];
                        ASR::ttype_t *func_type = LFortran::ASRUtils::expr_type(func_expr);
                        // TODO: This ordering is terrible; falls through in an arbitrary manner
                        // Should be in a hash table or something
                        if (func_name == "tiny") {
                            if (args.n == 1) {
                                if (LFortran::ASR::is_a<LFortran::ASR::Real_t>(*func_type)) {
                                    if (LFortran::ASRUtils::is_array(func_type)){
                                        throw SemanticError("Array values not implemented yet",
                                                            x.base.base.loc);
                                    }
                                    int tiny_kind = LFortran::ASRUtils::extract_kind_from_ttype_t(func_type);
                                    if (tiny_kind == 4){
                                        float low_val = std::numeric_limits<float>::min();
                                        value = ASR::down_cast<ASR::expr_t>(ASR::make_ConstantReal_t(al, x.base.base.loc, low_val, func_type));
                                    } else {
                                        double low_val = std::numeric_limits<float>::min();
                                        value = ASR::down_cast<ASR::expr_t>(ASR::make_ConstantReal_t(al, x.base.base.loc, low_val, func_type));
                                    }
                                }
                                else {
                                    throw SemanticError("Argument for tiny must be Real", x.base.base.loc);
                                }
                            } else {
                                throw SemanticError("tiny must have only one argument", x.base.base.loc);
                            }
                        }
                        else if (func_name == "real") {
                            if (args.n == 1) {
                                ASR::expr_t* real_expr = args[0];
                                int real_kind = LFortran::ASRUtils::extract_kind_from_ttype_t(func_type);
                                if (LFortran::ASR::is_a<LFortran::ASR::Real_t>(*func_type)) {
                                    if (real_kind == 4){
                                        float rr = ASR::down_cast<ASR::ConstantReal_t>(LFortran::ASRUtils::expr_value(real_expr))->m_r;
                                        value = ASR::down_cast<ASR::expr_t>(ASR::make_ConstantReal_t(al, x.base.base.loc, rr, func_type));
                                    } else {
                                        double rr = ASR::down_cast<ASR::ConstantReal_t>(LFortran::ASRUtils::expr_value(real_expr))->m_r;
                                        value = ASR::down_cast<ASR::expr_t>(ASR::make_ConstantReal_t(al, x.base.base.loc, rr, func_type));
                                    }
                                }
                                else if (LFortran::ASR::is_a<LFortran::ASR::Integer_t>(*func_type)) {
                                    if (real_kind == 4){
                                        int64_t rv = ASR::down_cast<ASR::ConstantInteger_t>(
                                            LFortran::ASRUtils::expr_value(real_expr))->m_n;
                                        float rr = static_cast<float>(rv);
                                        value = ASR::down_cast<ASR::expr_t>(ASR::make_ConstantReal_t(al, x.base.base.loc, rr, func_type));
                                    } else {
                                        double rr = static_cast<double>(ASR::down_cast<ASR::ConstantInteger_t>(LFortran::ASRUtils::expr_value(real_expr))->m_n);
                                        value = ASR::down_cast<ASR::expr_t>(ASR::make_ConstantReal_t(al, x.base.base.loc, rr, func_type));
                                    }
                                }
                                // TODO: Handle BOZ later
                                // else if () {

                                // }
                            } else {
                                throw SemanticError("real must have only one argument", x.base.base.loc);
                            }
                        }
                        else if (func_name == "kind") {
                            if (args.n == 1) {
                                int64_t kind_val {4};
                                if (ASR::is_a<ASR::ConstantLogical_t>(*func_expr)){
                                    kind_val = ASR::down_cast<ASR::Logical_t>(ASR::down_cast<ASR::ConstantLogical_t>(func_expr)->m_type)->m_kind;
                                }
                                else if (ASR::is_a<ASR::ConstantReal_t>(*func_expr)){
                                    kind_val = ASR::down_cast<ASR::Real_t>(ASR::down_cast<ASR::ConstantReal_t>(func_expr)->m_type)->m_kind;
                                }
                                else if (ASR::is_a<ASR::ConstantInteger_t>(*func_expr)){
                                    kind_val = ASR::down_cast<ASR::Integer_t>(ASR::down_cast<ASR::ConstantInteger_t>(func_expr)->m_type)->m_kind;
                                }
                                else if (ASR::is_a<ASR::Var_t>(*func_expr)) {
                                    kind_val = ASRUtils::extract_kind(func_expr, x.base.base.loc);
                                }
                                else {
                                    throw SemanticError("kind supports Real, Integer, Logical and things which reduce to the same", x.base.base.loc);
                                }
                                value = ASR::down_cast<ASR::expr_t>(ASR::make_ConstantInteger_t(al, x.base.base.loc, kind_val, func_type));
                            } else {
                                throw SemanticError("kind must have only one argument", x.base.base.loc);
                            }
                        }
                        else if (func_name == "selected_int_kind") {
                            if (args.n == 1 && ASR::is_a<ASR::Integer_t>(*func_type)) {
                                int64_t kind_val {4}, R {4};
                                R = ASR::down_cast<ASR::ConstantInteger_t>(ASRUtils::expr_value(func_expr))->m_n;
                                if (R >= 10) { // > ?
                                   kind_val = 8;
                                }
                                value = ASR::down_cast<ASR::expr_t>(ASR::make_ConstantInteger_t(al, x.base.base.loc, kind_val, func_type));
                            } else {
                                throw SemanticError(func_name + " must have only one integer argument", x.base.base.loc);
                            }
                        }
                        else if (func_name == "selected_real_kind") {
                            // TODO: Be more standards compliant 16.9.170
                            // e.g. selected_real_kind(6, 70)
                            if (args.n == 1 && ASR::is_a<ASR::Integer_t>(*func_type)) {
                                int64_t kind_val {4}, R {4};
                                R = ASR::down_cast<ASR::ConstantInteger_t>(ASRUtils::expr_value(func_expr))->m_n;
                                if (R >= 7) { // > ?
                                   kind_val = 8;
                                }
                                value = ASR::down_cast<ASR::expr_t>(ASR::make_ConstantInteger_t(al, x.base.base.loc, kind_val, func_type));
                            } else {
                                throw SemanticError(func_name + " must have only one integer argument", x.base.base.loc);
                            }
                        }
                    }
                    tmp = ASR::make_FunctionCall_t(al, x.base.base.loc,
                        v, nullptr, args.p, args.size(), nullptr, 0, return_type,
                        value, nullptr);
                } else if (ASR::is_a<ASR::Variable_t>(*f2)) {
                    Vec<ASR::array_index_t> args;
                    args.reserve(al, x.n_args);
                    for (size_t i=0; i<x.n_args; i++) {
                        ASR::array_index_t ai;
                        if (x.m_args[i].m_start == nullptr && x.m_args[i].m_end) {
                            visit_expr(*x.m_args[i].m_end);
                            ai.m_left = nullptr;
                            ai.m_right = LFortran::ASRUtils::EXPR(tmp);
                            ai.m_step = nullptr;
                            ai.loc = ai.m_right->base.loc;
                        } else if (x.m_args[i].m_start == nullptr
                                && x.m_args[i].m_end == nullptr) {
                            ai.m_left = nullptr;
                            ai.m_right = nullptr;
                            ai.m_step = nullptr;
                            ai.loc = x.base.base.loc;
                        } else {
                            throw SemanticError("Argument type not implemented yet",
                                x.base.base.loc);
                        }
                        args.push_back(al, ai);
                    }

                    ASR::ttype_t *type;
                    type = ASR::down_cast<ASR::Variable_t>(f2)->m_type;
                    tmp = ASR::make_ArrayRef_t(al, x.base.base.loc,
                        v, args.p, args.size(), type, nullptr);
<<<<<<< HEAD
                } else if(ASR::is_a<ASR::DerivedType_t>(*f2)) {
                    Vec<ASR::expr_t*> vals = visit_expr_list(x.m_args, x.n_args);
                    ASR::ttype_t* der = LFortran::ASRUtils::TYPE(
                                        ASR::make_Derived_t(al, x.base.base.loc, v,
                                                            nullptr, 0));
                    tmp = ASR::make_DerivedTypeConstructor_t(al, x.base.base.loc,
                            v, vals.p, vals.size(), der);
=======
                } else if (ASR::is_a<ASR::GenericProcedure_t>(*f2)) {
                    symbol_resolve_generic_procedure(v, x);
>>>>>>> a0ca69b1
                } else {
                    throw SemanticError("Unimplemented", x.base.base.loc);
                }
                break;
            }
            case (ASR::symbolType::Variable) : {
                Vec<ASR::array_index_t> args;
                args.reserve(al, x.n_args);
                for (size_t i=0; i<x.n_args; i++) {
                    ASR::array_index_t ai;
                    ai.loc = x.base.base.loc;
                    ASR::expr_t *m_start, *m_end, *m_step;
                    m_start = m_end = m_step = nullptr;
                    if( x.m_args[i].m_start != nullptr ) {
                        visit_expr(*(x.m_args[i].m_start));
                        m_start = LFortran::ASRUtils::EXPR(tmp);
                        ai.loc = m_start->base.loc;
                    }
                    if( x.m_args[i].m_end != nullptr ) {
                        visit_expr(*(x.m_args[i].m_end));
                        m_end = LFortran::ASRUtils::EXPR(tmp);
                        ai.loc = m_end->base.loc;
                    }
                    if( x.m_args[i].m_step != nullptr ) {
                        visit_expr(*(x.m_args[i].m_step));
                        m_step = LFortran::ASRUtils::EXPR(tmp);
                        ai.loc = m_step->base.loc;
                    }
                    ai.m_left = m_start;
                    ai.m_right = m_end;
                    ai.m_step = m_step;
                    args.push_back(al, ai);
                }

                ASR::ttype_t *type;
                type = ASR::down_cast<ASR::Variable_t>(v)->m_type;
                ASR::Variable_t* var = ASR::down_cast<ASR::Variable_t>(v);
                if( var->m_type == nullptr &&
                    var->m_intent == ASR::intentType::AssociateBlock ) {
                    ASR::expr_t* orig_expr = var->m_symbolic_value;
                    ASR::Var_t* orig_Var = ASR::down_cast<ASR::Var_t>(orig_expr);
                    v = orig_Var->m_v;
                    type = ASR::down_cast<ASR::Variable_t>(v)->m_type;
                }
                tmp = ASR::make_ArrayRef_t(al, x.base.base.loc,
                    v, args.p, args.size(), type, nullptr);
                break;
            }
            default : throw SemanticError("Symbol '" + var_name
                    + "' is not a function or an array", x.base.base.loc);
            }
    }

    void visit_Num(const AST::Num_t &x) {
        int ikind = 4;
        if (x.m_kind) {
            ikind = std::atoi(x.m_kind);
            if (ikind == 0) {
                std::string var_name = x.m_kind;
                ASR::symbol_t *v = current_scope->resolve_symbol(var_name);
                if (v) {
                    const ASR::symbol_t *v3 = LFortran::ASRUtils::symbol_get_past_external(v);
                    if (ASR::is_a<ASR::Variable_t>(*v3)) {
                        ASR::Variable_t *v2 = ASR::down_cast<ASR::Variable_t>(v3);
                        if (v2->m_value) {
                            if (ASR::is_a<ASR::ConstantInteger_t>(*v2->m_value)) {
                                ikind = ASR::down_cast<ASR::ConstantInteger_t>(v2->m_value)->m_n;
                            } else {
                                throw SemanticError("Variable '" + var_name + "' is constant but not an integer",
                                    x.base.base.loc);
                            }
                        } else {
                            throw SemanticError("Variable '" + var_name + "' is not constant",
                                x.base.base.loc);
                        }
                    } else {
                        throw SemanticError("Symbol '" + var_name + "' is not a variable",
                            x.base.base.loc);
                    }
                } else {
                    throw SemanticError("Variable '" + var_name + "' not declared",
                        x.base.base.loc);
                }
            }
        }
        ASR::ttype_t *type = LFortran::ASRUtils::TYPE(ASR::make_Integer_t(al,
                x.base.base.loc, ikind, nullptr, 0));
        if (BigInt::is_int_ptr(x.m_n)) {
            throw SemanticError("Integer constants larger than 2^62-1 are not implemented yet", x.base.base.loc);
        } else {
            LFORTRAN_ASSERT(!BigInt::is_int_ptr(x.m_n));
            tmp = ASR::make_ConstantInteger_t(al, x.base.base.loc, x.m_n, type);
        }
    }

    void visit_Parenthesis(const AST::Parenthesis_t &x) {
        visit_expr(*x.m_operand);
    }

    void visit_Logical(const AST::Logical_t &x) {
        ASR::ttype_t *type = LFortran::ASRUtils::TYPE(ASR::make_Logical_t(al, x.base.base.loc,
                4, nullptr, 0));
        tmp = ASR::make_ConstantLogical_t(al, x.base.base.loc, x.m_value, type);
    }

    void visit_String(const AST::String_t &x) {
        ASR::ttype_t *type = LFortran::ASRUtils::TYPE(ASR::make_Character_t(al, x.base.base.loc,
                8, nullptr, 0));
        tmp = ASR::make_ConstantString_t(al, x.base.base.loc, x.m_s, type);
    }

    void visit_Real(const AST::Real_t &x) {
        double r = ASRUtils::extract_real(x.m_n);
        char* s_kind;
        int r_kind = ASRUtils::extract_kind_str(x.m_n, s_kind);
        if (r_kind == 0) {
            std::string var_name = s_kind;
            ASR::symbol_t *v = current_scope->resolve_symbol(var_name);
            if (v) {
                const ASR::symbol_t *v3 = LFortran::ASRUtils::symbol_get_past_external(v);
                if (ASR::is_a<ASR::Variable_t>(*v3)) {
                    ASR::Variable_t *v2 = ASR::down_cast<ASR::Variable_t>(v3);
                    if (v2->m_value) {
                        if (ASR::is_a<ASR::ConstantInteger_t>(*v2->m_value)) {
                            r_kind = ASR::down_cast<ASR::ConstantInteger_t>(v2->m_value)->m_n;
                        } else {
                            throw SemanticError("Variable '" + var_name + "' is constant but not an integer",
                                x.base.base.loc);
                        }
                    } else {
                        throw SemanticError("Variable '" + var_name + "' is not constant",
                            x.base.base.loc);
                    }
                } else {
                    throw SemanticError("Symbol '" + var_name + "' is not a variable",
                        x.base.base.loc);
                }
            } else {
                throw SemanticError("Variable '" + var_name + "' not declared",
                    x.base.base.loc);
            }
        }
        ASR::ttype_t *type = LFortran::ASRUtils::TYPE(ASR::make_Real_t(al, x.base.base.loc,
                r_kind, nullptr, 0));
        tmp = ASR::make_ConstantReal_t(al, x.base.base.loc, r, type);
    }

    void visit_Complex(const AST::Complex_t &x) {
        this->visit_expr(*x.m_re);
        ASR::expr_t *re = LFortran::ASRUtils::EXPR(tmp);
        int a_kind_r = LFortran::ASRUtils::extract_kind_from_ttype_t(LFortran::ASRUtils::expr_type(re));
        this->visit_expr(*x.m_im);
        ASR::expr_t *im = LFortran::ASRUtils::EXPR(tmp);
        int a_kind_i = LFortran::ASRUtils::extract_kind_from_ttype_t(LFortran::ASRUtils::expr_type(im));
        ASR::ttype_t *type = LFortran::ASRUtils::TYPE(ASR::make_Complex_t(al, x.base.base.loc,
                std::max(a_kind_r, a_kind_i), nullptr, 0));
        tmp = ASR::make_ConstantComplex_t(al, x.base.base.loc,
                re, im, type);
    }

    void visit_ArrayInitializer(const AST::ArrayInitializer_t &x) {
        Vec<ASR::expr_t*> body;
        body.reserve(al, x.n_args);
        ASR::ttype_t *type = nullptr;
        for (size_t i=0; i<x.n_args; i++) {
            visit_expr(*x.m_args[i]);
            ASR::expr_t *expr = LFortran::ASRUtils::EXPR(tmp);
            if (type == nullptr) {
                type = LFortran::ASRUtils::expr_type(expr);
            } else {
                if (LFortran::ASRUtils::expr_type(expr)->type != type->type) {
                    throw SemanticError("Type mismatch in array initializer",
                        x.base.base.loc);
                }
            }
            body.push_back(al, expr);
        }
        tmp = ASR::make_ConstantArray_t(al, x.base.base.loc, body.p,
            body.size(), type);
    }

    void visit_Print(const AST::Print_t &x) {
        Vec<ASR::expr_t*> body;
        body.reserve(al, x.n_values);
        for (size_t i=0; i<x.n_values; i++) {
            visit_expr(*x.m_values[i]);
            ASR::expr_t *expr = LFortran::ASRUtils::EXPR(tmp);
            body.push_back(al, expr);
        }
        tmp = ASR::make_Print_t(al, x.base.base.loc, nullptr,
            body.p, body.size());
    }

    void visit_If(const AST::If_t &x) {
        visit_expr(*x.m_test);
        ASR::expr_t *test = LFortran::ASRUtils::EXPR(tmp);
        Vec<ASR::stmt_t*> body;
        body.reserve(al, x.n_body);
        for (size_t i=0; i<x.n_body; i++) {
            visit_stmt(*x.m_body[i]);
            if (tmp != nullptr) {
                body.push_back(al, LFortran::ASRUtils::STMT(tmp));
            }
        }
        Vec<ASR::stmt_t*> orelse;
        orelse.reserve(al, x.n_orelse);
        for (size_t i=0; i<x.n_orelse; i++) {
            visit_stmt(*x.m_orelse[i]);
            if (tmp != nullptr) {
                orelse.push_back(al, LFortran::ASRUtils::STMT(tmp));
            }
        }
        tmp = ASR::make_If_t(al, x.base.base.loc, test, body.p,
                body.size(), orelse.p, orelse.size());
    }

    void visit_WhileLoop(const AST::WhileLoop_t &x) {
        visit_expr(*x.m_test);
        ASR::expr_t *test = LFortran::ASRUtils::EXPR(tmp);
        Vec<ASR::stmt_t*> body;
        body.reserve(al, x.n_body);
        for (size_t i=0; i<x.n_body; i++) {
            visit_stmt(*x.m_body[i]);
            if (tmp != nullptr) {
                body.push_back(al, LFortran::ASRUtils::STMT(tmp));
            }
        }
        tmp = ASR::make_WhileLoop_t(al, x.base.base.loc, test, body.p,
                body.size());
    }

    void visit_ImpliedDoLoop(const AST::ImpliedDoLoop_t& x) {
        Vec<ASR::expr_t*> a_values_vec;
        ASR::expr_t *a_start, *a_end, *a_increment;
        a_start = a_end = a_increment = nullptr;
        a_values_vec.reserve(al, x.n_values);
        for( size_t i = 0; i < x.n_values; i++ ) {
            this->visit_expr(*(x.m_values[i]));
            a_values_vec.push_back(al, LFortran::ASRUtils::EXPR(tmp));
        }
        this->visit_expr(*(x.m_start));
        a_start = LFortran::ASRUtils::EXPR(tmp);
        this->visit_expr(*(x.m_end));
        a_end = LFortran::ASRUtils::EXPR(tmp);
        if( x.m_increment != nullptr ) {
            this->visit_expr(*(x.m_increment));
            a_increment = LFortran::ASRUtils::EXPR(tmp);
        }
        ASR::expr_t** a_values = a_values_vec.p;
        size_t n_values = a_values_vec.size();
        // std::string a_var_name = std::to_string(iloop_counter) + std::string(x.m_var);
        // iloop_counter += 1;
        // Str a_var_name_f;
        // a_var_name_f.from_str(al, a_var_name);
        // ASR::asr_t* a_variable = ASR::make_Variable_t(al, x.base.base.loc, current_scope, a_var_name_f.c_str(al),
        //                                                 ASR::intentType::Local, nullptr,
        //                                                 ASR::storage_typeType::Default, LFortran::ASRUtils::expr_type(a_start),
        //                                                 ASR::abiType::Source, ASR::Public);
        LFORTRAN_ASSERT(current_scope->scope.find(std::string(x.m_var)) != current_scope->scope.end());
        ASR::symbol_t* a_sym = current_scope->scope[std::string(x.m_var)];
        // current_scope->scope[a_var_name] = a_sym;
        ASR::expr_t* a_var = LFortran::ASRUtils::EXPR(ASR::make_Var_t(al, x.base.base.loc, a_sym));
        tmp = ASR::make_ImpliedDoLoop_t(al, x.base.base.loc, a_values, n_values,
                                            a_var, a_start, a_end, a_increment,
                                            LFortran::ASRUtils::expr_type(a_start), nullptr);
    }

    void visit_DoLoop(const AST::DoLoop_t &x) {
        if (! x.m_var) {
            throw SemanticError("Do loop: loop variable is required for now",
                x.base.base.loc);
        }
        if (! x.m_start) {
            throw SemanticError("Do loop: start condition required for now",
                x.base.base.loc);
        }
        if (! x.m_end) {
            throw SemanticError("Do loop: end condition required for now",
                x.base.base.loc);
        }
        ASR::expr_t *var = LFortran::ASRUtils::EXPR(resolve_variable(x.base.base.loc, x.m_var));
        visit_expr(*x.m_start);
        ASR::expr_t *start = LFortran::ASRUtils::EXPR(tmp);
        visit_expr(*x.m_end);
        ASR::expr_t *end = LFortran::ASRUtils::EXPR(tmp);
        ASR::expr_t *increment;
        if (x.m_increment) {
            visit_expr(*x.m_increment);
            increment = LFortran::ASRUtils::EXPR(tmp);
        } else {
            increment = nullptr;
        }

        Vec<ASR::stmt_t*> body;
        body.reserve(al, x.n_body);
        for (size_t i=0; i<x.n_body; i++) {
            visit_stmt(*x.m_body[i]);
            if (tmp != nullptr) {
                body.push_back(al, LFortran::ASRUtils::STMT(tmp));
            }
        }
        ASR::do_loop_head_t head;
        head.m_v = var;
        head.m_start = start;
        head.m_end = end;
        head.m_increment = increment;
        head.loc = head.m_v->base.loc;
        tmp = ASR::make_DoLoop_t(al, x.base.base.loc, head, body.p,
                body.size());
    }

    void visit_DoConcurrentLoop(const AST::DoConcurrentLoop_t &x) {
        if (x.n_control != 1) {
            throw SemanticError("Do concurrent: exactly one control statement is required for now",
            x.base.base.loc);
        }
        AST::ConcurrentControl_t &h = *(AST::ConcurrentControl_t*) x.m_control[0];
        if (! h.m_var) {
            throw SemanticError("Do loop: loop variable is required for now",
                x.base.base.loc);
        }
        if (! h.m_start) {
            throw SemanticError("Do loop: start condition required for now",
                x.base.base.loc);
        }
        if (! h.m_end) {
            throw SemanticError("Do loop: end condition required for now",
                x.base.base.loc);
        }
        ASR::expr_t *var = LFortran::ASRUtils::EXPR(resolve_variable(x.base.base.loc, h.m_var));
        visit_expr(*h.m_start);
        ASR::expr_t *start = LFortran::ASRUtils::EXPR(tmp);
        visit_expr(*h.m_end);
        ASR::expr_t *end = LFortran::ASRUtils::EXPR(tmp);
        ASR::expr_t *increment;
        if (h.m_increment) {
            visit_expr(*h.m_increment);
            increment = LFortran::ASRUtils::EXPR(tmp);
        } else {
            increment = nullptr;
        }

        Vec<ASR::stmt_t*> body;
        body.reserve(al, x.n_body);
        for (size_t i=0; i<x.n_body; i++) {
            visit_stmt(*x.m_body[i]);
            if (tmp != nullptr) {
                body.push_back(al, LFortran::ASRUtils::STMT(tmp));
            }
        }
        ASR::do_loop_head_t head;
        head.m_v = var;
        head.m_start = start;
        head.m_end = end;
        head.m_increment = increment;
        head.loc = head.m_v->base.loc;
        tmp = ASR::make_DoConcurrentLoop_t(al, x.base.base.loc, head, body.p,
                body.size());
    }

    void visit_Exit(const AST::Exit_t &x) {
        // TODO: add a check here that we are inside a While loop
        tmp = ASR::make_Exit_t(al, x.base.base.loc);
    }

    void visit_Cycle(const AST::Cycle_t &x) {
        // TODO: add a check here that we are inside a While loop
        tmp = ASR::make_Cycle_t(al, x.base.base.loc);
    }

    void visit_Continue(const AST::Continue_t &/*x*/) {
        // TODO: add a check here that we are inside a While loop
        // Nothing to generate, we return a null pointer
        tmp = nullptr;
    }

    void visit_Stop(const AST::Stop_t &x) {
        ASR::expr_t *code;
        if (x.m_code) {
            visit_expr(*x.m_code);
            code = LFortran::ASRUtils::EXPR(tmp);
        } else {
            code = nullptr;
        }
        tmp = ASR::make_Stop_t(al, x.base.base.loc, code);
    }

    void visit_ErrorStop(const AST::ErrorStop_t &x) {
        ASR::expr_t *code;
        if (x.m_code) {
            visit_expr(*x.m_code);
            code = LFortran::ASRUtils::EXPR(tmp);
        } else {
            code = nullptr;
        }
        tmp = ASR::make_ErrorStop_t(al, x.base.base.loc, code);
    }

};

ASR::TranslationUnit_t *body_visitor(Allocator &al,
        AST::TranslationUnit_t &ast, ASR::asr_t *unit)
{
    BodyVisitor b(al, unit);
    b.visit_TranslationUnit(ast);
    ASR::TranslationUnit_t *tu = ASR::down_cast2<ASR::TranslationUnit_t>(unit);
    return tu;
}

} // namespace LFortran<|MERGE_RESOLUTION|>--- conflicted
+++ resolved
@@ -1574,7 +1574,6 @@
                     type = ASR::down_cast<ASR::Variable_t>(f2)->m_type;
                     tmp = ASR::make_ArrayRef_t(al, x.base.base.loc,
                         v, args.p, args.size(), type, nullptr);
-<<<<<<< HEAD
                 } else if(ASR::is_a<ASR::DerivedType_t>(*f2)) {
                     Vec<ASR::expr_t*> vals = visit_expr_list(x.m_args, x.n_args);
                     ASR::ttype_t* der = LFortran::ASRUtils::TYPE(
@@ -1582,10 +1581,8 @@
                                                             nullptr, 0));
                     tmp = ASR::make_DerivedTypeConstructor_t(al, x.base.base.loc,
                             v, vals.p, vals.size(), der);
-=======
                 } else if (ASR::is_a<ASR::GenericProcedure_t>(*f2)) {
                     symbol_resolve_generic_procedure(v, x);
->>>>>>> a0ca69b1
                 } else {
                     throw SemanticError("Unimplemented", x.base.base.loc);
                 }
