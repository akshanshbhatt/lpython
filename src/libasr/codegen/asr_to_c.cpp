#include <iostream>
#include <memory>

#include <libasr/asr.h>
#include <libasr/containers.h>
#include <libasr/codegen/asr_to_c.h>
#include <libasr/codegen/asr_to_c_cpp.h>
#include <libasr/exception.h>
#include <libasr/asr_utils.h>
#include <libasr/string_utils.h>
#include <libasr/pass/unused_functions.h>
#include <libasr/pass/class_constructor.h>

#include <map>
#include <utility>


namespace LFortran {

std::string format_type_c(const std::string &dims, const std::string &type,
        const std::string &name, bool use_ref, bool /*dummy*/)
{
    std::string fmt;
    std::string ref = "";
    if (use_ref) ref = "*";
    if( dims == "*" ) {
        fmt = type + " " + dims + ref + name;
    } else {
        fmt = type + " " + ref + name + dims;
    }
    return fmt;
}

class ASRToCVisitor : public BaseCCPPVisitor<ASRToCVisitor>
{
public:

    std::string array_types_decls;
    std::map<std::string, std::map<size_t, std::string>> eltypedims2arraytype;

    ASRToCVisitor(diag::Diagnostics &diag, Platform &platform,
                  int64_t default_lower_bound)
         : BaseCCPPVisitor(diag, platform, false, false, true, default_lower_bound),
           array_types_decls(std::string("\nstruct dimension_descriptor\n"
                                         "{\n    int32_t lower_bound, length;\n};\n"))  {
    }

    std::string convert_dims_c(size_t n_dims, ASR::dimension_t *m_dims,
                               bool convert_to_1d=false)
    {
        std::string dims;
        size_t size = 1;
        for (size_t i=0; i<n_dims; i++) {
            ASR::expr_t *length = m_dims[i].m_length;
            if (!length) {
                dims += "*";
<<<<<<< HEAD
            } else if (length) {
                ASR::expr_t* length_value = ASRUtils::expr_value(length);
                if( length_value ) {
                    int64_t length_int = -1;
                    ASRUtils::extract_value(length_value, length_int);
                    dims += "[" + std::to_string(length_int) + "]";
=======
            } else if (start && end) {
                ASR::expr_t* start_value = ASRUtils::expr_value(start);
                ASR::expr_t* end_value = ASRUtils::expr_value(end);
                if( start_value && end_value ) {
                    int64_t start_int = -1, end_int = -1;
                    ASRUtils::extract_value(start_value, start_int);
                    ASRUtils::extract_value(end_value, end_int);
                    size *= (end_int - start_int + 1);
                    dims += "[" + std::to_string(end_int - start_int + 1) + "]";
>>>>>>> 8c902969
                } else {
                    size = 0;
                    dims += "[ /* FIXME symbolic dimensions */ ]";
                }
            } else {
                throw CodeGenError("Dimension type not supported");
            }
        }
        if( convert_to_1d && size != 0 ) {
            dims = "[" + std::to_string(size) + "]";
        }
        return dims;
    }

    std::string get_array_type(std::string type_name, std::string encoded_type_name,
                               size_t n_dims, bool make_ptr=true) {
        if( eltypedims2arraytype.find(encoded_type_name) != eltypedims2arraytype.end() &&
            eltypedims2arraytype[encoded_type_name].find(n_dims) !=
            eltypedims2arraytype[encoded_type_name].end()) {
            if( make_ptr ) {
                return eltypedims2arraytype[encoded_type_name][n_dims] + "*";
            } else {
                return eltypedims2arraytype[encoded_type_name][n_dims];
            }
        }

        std::string struct_name;
        std::string new_array_type;
        struct_name = "struct " + encoded_type_name + "_" + std::to_string(n_dims);
        std::string array_data = format_type_c("*", type_name, "data", false, false);
        new_array_type = struct_name + "\n{\n    " + array_data +
                            ";\n    struct dimension_descriptor dims[" +
                            std::to_string(n_dims) + "];\n    bool is_allocated;\n};\n";
        type_name = struct_name + "*";
        eltypedims2arraytype[encoded_type_name][n_dims] = struct_name;
        array_types_decls += "\n" + new_array_type + "\n";
        return type_name;
    }

    void generate_array_decl(std::string& sub, std::string v_m_name,
                             std::string& type_name, std::string& dims,
                             std::string& encoded_type_name,
                             ASR::dimension_t* m_dims, int n_dims,
                             bool use_ref, bool dummy,
                             bool declare_value, bool is_pointer=false) {
        std::string indent(indentation_level*indentation_spaces, ' ');
        std::string type_name_copy = type_name;
        type_name = get_array_type(type_name, encoded_type_name, n_dims);
        std::string type_name_without_ptr = get_array_type(type_name, encoded_type_name, n_dims, false);
        if( declare_value ) {
            std::string variable_name = std::string(v_m_name) + "_value";
            sub = format_type_c("", type_name_without_ptr, variable_name, use_ref, dummy) + ";\n";
            sub += indent + format_type_c("", type_name, v_m_name, use_ref, dummy);
            sub += " = &" + variable_name + ";\n";
            if( !is_pointer ) {
                sub += indent + format_type_c(dims, type_name_copy, std::string(v_m_name) + "_data",
                                              use_ref, dummy) + ";\n";
                sub += indent + std::string(v_m_name) + "->data = " + std::string(v_m_name) + "_data;\n";
                for (int i = 0; i < n_dims; i++) {
                    if( m_dims[i].m_start ) {
                        this->visit_expr(*m_dims[i].m_start);
                        sub += indent + std::string(v_m_name) +
                            "->dims[" + std::to_string(i) + "].lower_bound = " + src + ";\n";
                    } else {
                        sub += indent + std::string(v_m_name) +
                            "->dims[" + std::to_string(i) + "].lower_bound = 0" + ";\n";
                    }
                    if( m_dims[i].m_length ) {
                        this->visit_expr(*m_dims[i].m_length);
                        sub += indent + std::string(v_m_name) +
                            "->dims[" + std::to_string(i) + "].length = " + src + ";\n";
                    } else {
                        sub += indent + std::string(v_m_name) +
                            "->dims[" + std::to_string(i) + "].length = 0" + ";\n";
                    }
                }
                sub.pop_back();
                sub.pop_back();
            }
        } else {
            sub = format_type_c("", type_name, v_m_name, use_ref, dummy);
        }
    }

    std::string convert_variable_decl(const ASR::Variable_t &v,
                                      bool pre_initialise_derived_type=true,
                                      bool use_static=true)
    {
        std::string sub;
        bool use_ref = (v.m_intent == LFortran::ASRUtils::intent_out ||
                        v.m_intent == LFortran::ASRUtils::intent_inout);
        bool is_array = ASRUtils::is_array(v.m_type);
        bool dummy = LFortran::ASRUtils::is_arg_dummy(v.m_intent);
        if (ASRUtils::is_pointer(v.m_type)) {
            ASR::ttype_t *t2 = ASR::down_cast<ASR::Pointer_t>(v.m_type)->m_type;
            if (ASRUtils::is_integer(*t2)) {
                ASR::Integer_t *t = ASR::down_cast<ASR::Integer_t>(t2);
                std::string type_name = "int" + std::to_string(t->m_kind * 8) + "_t";
                if( !ASRUtils::is_array(v.m_type) ) {
                    type_name.append(" *");
                }
                if( is_array ) {
                    std::string dims = convert_dims_c(t->n_dims, t->m_dims, true);
                    std::string encoded_type_name = "i" + std::to_string(t->m_kind * 8);
                    generate_array_decl(sub, std::string(v.m_name), type_name, dims,
                                        encoded_type_name, t->m_dims, t->n_dims,
                                        use_ref, dummy,
                                        v.m_intent != ASRUtils::intent_in &&
                                        v.m_intent != ASRUtils::intent_inout, true);
                } else {
                    std::string dims = convert_dims_c(t->n_dims, t->m_dims);
                    sub = format_type_c(dims, type_name, v.m_name, use_ref, dummy);
                }
            } else if(ASR::is_a<ASR::Derived_t>(*t2)) {
                ASR::Derived_t *t = ASR::down_cast<ASR::Derived_t>(t2);
                std::string der_type_name = ASRUtils::symbol_name(t->m_derived_type);
                std::string dims = convert_dims_c(t->n_dims, t->m_dims);
                sub = format_type_c(dims, "struct " + der_type_name + "*",
                                    v.m_name, use_ref, dummy);
            } else {
                diag.codegen_error_label("Type number '"
                    + std::to_string(v.m_type->type)
                    + "' not supported", {v.base.base.loc}, "");
                throw Abort();
            }
        } else {
            std::string dims;
            use_ref = use_ref && !is_array;
            if (ASRUtils::is_integer(*v.m_type)) {
                headers.insert("inttypes");
                ASR::Integer_t *t = ASR::down_cast<ASR::Integer_t>(v.m_type);
                std::string type_name = "int" + std::to_string(t->m_kind * 8) + "_t";
                if( is_array ) {
                    dims = convert_dims_c(t->n_dims, t->m_dims, true);
                    std::string encoded_type_name = "i" + std::to_string(t->m_kind * 8);
                    generate_array_decl(sub, std::string(v.m_name), type_name, dims,
                                        encoded_type_name, t->m_dims, t->n_dims,
                                        use_ref, dummy,
                                        v.m_intent != ASRUtils::intent_in &&
                                        v.m_intent != ASRUtils::intent_inout);
                } else {
                    dims = convert_dims_c(t->n_dims, t->m_dims);
                    sub = format_type_c(dims, type_name, v.m_name, use_ref, dummy);
                }
            } else if (ASRUtils::is_real(*v.m_type)) {
                ASR::Real_t *t = ASR::down_cast<ASR::Real_t>(v.m_type);
                std::string type_name = "float";
                if (t->m_kind == 8) type_name = "double";
                if( is_array ) {
                    dims = convert_dims_c(t->n_dims, t->m_dims, true);
                    std::string encoded_type_name = "f" + std::to_string(t->m_kind * 8);
                    generate_array_decl(sub, std::string(v.m_name), type_name, dims,
                                        encoded_type_name, t->m_dims, t->n_dims,
                                        use_ref, dummy,
                                        v.m_intent != ASRUtils::intent_in &&
                                        v.m_intent != ASRUtils::intent_inout);
                } else {
                    dims = convert_dims_c(t->n_dims, t->m_dims);
                    sub = format_type_c(dims, type_name, v.m_name, use_ref, dummy);
                }
            } else if (ASRUtils::is_complex(*v.m_type)) {
                headers.insert("complex");
                ASR::Complex_t *t = ASR::down_cast<ASR::Complex_t>(v.m_type);
                std::string type_name = "float complex";
                if (t->m_kind == 8) type_name = "double complex";
                if( is_array ) {
                    dims = convert_dims_c(t->n_dims, t->m_dims, true);
                    std::string encoded_type_name = "c" + std::to_string(t->m_kind * 8);
                    generate_array_decl(sub, std::string(v.m_name), type_name, dims,
                                        encoded_type_name, t->m_dims, t->n_dims,
                                        use_ref, dummy,
                                        v.m_intent != ASRUtils::intent_in &&
                                        v.m_intent != ASRUtils::intent_inout);
                } else {
                    dims = convert_dims_c(t->n_dims, t->m_dims);
                    sub = format_type_c(dims, type_name, v.m_name, use_ref, dummy);
                }
            } else if (ASRUtils::is_logical(*v.m_type)) {
                ASR::Logical_t *t = ASR::down_cast<ASR::Logical_t>(v.m_type);
                dims = convert_dims_c(t->n_dims, t->m_dims);
                sub = format_type_c(dims, "bool", v.m_name, use_ref, dummy);
            } else if (ASRUtils::is_character(*v.m_type)) {
                ASR::Character_t *t = ASR::down_cast<ASR::Character_t>(v.m_type);
                std::string dims = convert_dims_c(t->n_dims, t->m_dims);
                sub = format_type_c(dims, "char *", v.m_name, use_ref, dummy);
            } else if (ASR::is_a<ASR::Derived_t>(*v.m_type)) {
                std::string indent(indentation_level*indentation_spaces, ' ');
                ASR::Derived_t *t = ASR::down_cast<ASR::Derived_t>(v.m_type);
                std::string der_type_name = ASRUtils::symbol_name(t->m_derived_type);
                 if( is_array ) {
                    dims = convert_dims_c(t->n_dims, t->m_dims, true);
                    std::string encoded_type_name = "x" + der_type_name;
                    std::string type_name = std::string("struct ") + der_type_name;
                    generate_array_decl(sub, std::string(v.m_name), type_name, dims,
                                        encoded_type_name, t->m_dims, t->n_dims,
                                        use_ref, dummy,
                                        v.m_intent != ASRUtils::intent_in &&
                                        v.m_intent != ASRUtils::intent_inout);
                } else if( v.m_intent == ASRUtils::intent_local && pre_initialise_derived_type) {
                    dims = convert_dims_c(t->n_dims, t->m_dims);
                    std::string value_var_name = v.m_parent_symtab->get_unique_name(std::string(v.m_name) + "_value");
                    sub = format_type_c(dims, "struct " + der_type_name,
                                        value_var_name, use_ref, dummy);
                    if (v.m_symbolic_value) {
                        this->visit_expr(*v.m_symbolic_value);
                        std::string init = src;
                        sub += "=" + init;
                    }
                    sub += ";\n";
                    sub += indent + format_type_c("", "struct " + der_type_name + "*", v.m_name, use_ref, dummy);
                    if( t->n_dims != 0 ) {
                        sub += " = " + value_var_name;
                    } else {
                        sub += " = &" + value_var_name;
                    }
                    return sub;
                } else {
                    dims = convert_dims_c(t->n_dims, t->m_dims);
                    if( v.m_intent == ASRUtils::intent_in ||
                        v.m_intent == ASRUtils::intent_inout ) {
                        use_ref = false;
                        dims = "";
                    }
                    sub = format_type_c(dims, "struct " + der_type_name + "*",
                                        v.m_name, use_ref, dummy);
                }
            } else if (ASR::is_a<ASR::CPtr_t>(*v.m_type)) {
                sub = format_type_c("", "void*", v.m_name, false, false);
            } else {
                diag.codegen_error_label("Type number '"
                    + std::to_string(v.m_type->type)
                    + "' not supported", {v.base.base.loc}, "");
                throw Abort();
            }
            if (dims.size() == 0 && v.m_storage == ASR::storage_typeType::Save && use_static) {
                sub = "static " + sub;
            }
            if (dims.size() == 0 && v.m_symbolic_value) {
                this->visit_expr(*v.m_symbolic_value);
                std::string init = src;
                sub += "=" + init;
            }
        }
        return sub;
    }


    void visit_TranslationUnit(const ASR::TranslationUnit_t &x) {
        global_scope = x.m_global_scope;
        // All loose statements must be converted to a function, so the items
        // must be empty:
        LFORTRAN_ASSERT(x.n_items == 0);
        std::string unit_src = "";
        indentation_level = 0;
        indentation_spaces = 4;

        std::string head =
R"(
#include <stdlib.h>
#include <stdbool.h>
#include <stdio.h>
#include <lfortran_intrinsics.h>

#define ASSERT(cond)                                                           \
    {                                                                          \
        if (!(cond)) {                                                         \
            printf("%s%s", "ASSERT failed: ", __FILE__);                       \
            printf("%s%s", "\nfunction ", __func__);                           \
            printf("%s%d%s", "(), line number ", __LINE__, " at \n");          \
            printf("%s%s", #cond, "\n");                                       \
            exit(1);                                                           \
        }                                                                      \
    }
#define ASSERT_MSG(cond, msg)                                                  \
    {                                                                          \
        if (!(cond)) {                                                         \
            printf("%s%s", "ASSERT failed: ", __FILE__);                       \
            printf("%s%s", "\nfunction ", __func__);                           \
            printf("%s%d%s", "(), line number ", __LINE__, " at \n");          \
            printf("%s%s", #cond, "\n");                                       \
            printf("%s", "ERROR MESSAGE:\n");                                  \
            printf("%s%s", msg, "\n");                                         \
            exit(1);                                                           \
        }                                                                      \
    }

)";

        for (auto &item : x.m_global_scope->get_scope()) {
            if (ASR::is_a<ASR::DerivedType_t>(*item.second)) {
                array_types_decls += "struct " + item.first + ";\n\n";
            }
        }

        for (auto &item : x.m_global_scope->get_scope()) {
            if (ASR::is_a<ASR::Variable_t>(*item.second)) {
                ASR::Variable_t *v = ASR::down_cast<ASR::Variable_t>(item.second);
                unit_src += convert_variable_decl(*v) + ";\n";
            }
        }

        for (auto &item : x.m_global_scope->get_scope()) {
            if (ASR::is_a<ASR::DerivedType_t>(*item.second)) {
                visit_symbol(*item.second);
                array_types_decls += src;
            }
        }

        // Pre-declare all functions first, then generate code
        // Otherwise some function might not be found.
        unit_src += "// Forward declarations\n";
        unit_src += declare_all_functions(*x.m_global_scope);
        // Now pre-declare all functions from modules and programs
        for (auto &item : x.m_global_scope->get_scope()) {
            if (ASR::is_a<ASR::Module_t>(*item.second)) {
                ASR::Module_t *m = ASR::down_cast<ASR::Module_t>(item.second);
                unit_src += declare_all_functions(*m->m_symtab);
            } else if (ASR::is_a<ASR::Program_t>(*item.second)) {
                ASR::Program_t *p = ASR::down_cast<ASR::Program_t>(item.second);
                unit_src += declare_all_functions(*p->m_symtab);
            }
        }
        unit_src += "\n";
        unit_src += "// Implementations\n";

        {
            // Process intrinsic modules in the right order
            std::vector<std::string> build_order
                = LFortran::ASRUtils::determine_module_dependencies(x);
            for (auto &item : build_order) {
                LFORTRAN_ASSERT(x.m_global_scope->get_scope().find(item)
                    != x.m_global_scope->get_scope().end());
                if (startswith(item, "lfortran_intrinsic")) {
                    ASR::symbol_t *mod = x.m_global_scope->get_symbol(item);
                    if( ASRUtils::get_body_size(mod) != 0 ) {
                        visit_symbol(*mod);
                        unit_src += src;
                    }
                }
            }
        }

        // Process procedures first:
        for (auto &item : x.m_global_scope->get_scope()) {
            if (ASR::is_a<ASR::Function_t>(*item.second)
                || ASR::is_a<ASR::Subroutine_t>(*item.second)) {
                if( ASRUtils::get_body_size(item.second) != 0 ) {
                    visit_symbol(*item.second);
                    unit_src += src;
                }
            }
        }

        // Then do all the modules in the right order
        std::vector<std::string> build_order
            = LFortran::ASRUtils::determine_module_dependencies(x);
        for (auto &item : build_order) {
            LFORTRAN_ASSERT(x.m_global_scope->get_scope().find(item)
                != x.m_global_scope->get_scope().end());
            if (!startswith(item, "lfortran_intrinsic")) {
                ASR::symbol_t *mod = x.m_global_scope->get_symbol(item);
                visit_symbol(*mod);
                unit_src += src;
            }
        }

        // Then the main program:
        for (auto &item : x.m_global_scope->get_scope()) {
            if (ASR::is_a<ASR::Program_t>(*item.second)) {
                visit_symbol(*item.second);
                unit_src += src;
            }
        }
        std::string to_include = "";
        for (auto s: headers) {
            to_include += "#include <" + s + ".h>\n";
        }
        src = to_include + head + array_types_decls + unit_src;
    }

    void visit_Program(const ASR::Program_t &x) {
        // Generate code for nested subroutines and functions first:
        std::string contains;
        for (auto &item : x.m_symtab->get_scope()) {
            if (ASR::is_a<ASR::Subroutine_t>(*item.second)) {
                ASR::Subroutine_t *s = ASR::down_cast<ASR::Subroutine_t>(item.second);
                visit_Subroutine(*s);
                contains += src;
            }
            if (ASR::is_a<ASR::Function_t>(*item.second)) {
                ASR::Function_t *s = ASR::down_cast<ASR::Function_t>(item.second);
                visit_Function(*s);
                contains += src;
            }
        }

        // Generate code for the main program
        indentation_level += 1;
        std::string indent1(indentation_level*indentation_spaces, ' ');
        std::string decl;
        for (auto &item : x.m_symtab->get_scope()) {
            if (ASR::is_a<ASR::Variable_t>(*item.second)) {
                ASR::Variable_t *v = ASR::down_cast<ASR::Variable_t>(item.second);
                decl += indent1;
                decl += convert_variable_decl(*v) + ";\n";
            }
        }

        std::string body;
        for (size_t i=0; i<x.n_body; i++) {
            this->visit_stmt(*x.m_body[i]);
            body += src;
        }
        src = contains
                + "int main(int argc, char* argv[])\n{\n"
                + decl + body
                + indent1 + "return 0;\n}\n";
        indentation_level -= 2;
    }

    void visit_DerivedType(const ASR::DerivedType_t& x) {
        std::string indent(indentation_level*indentation_spaces, ' ');
        indentation_level += 1;
        std::string open_struct = indent + "struct " + std::string(x.m_name) + " {\n";
        std::string body = "";
        indent.push_back(' ');
        for( size_t i = 0; i < x.n_members; i++ ) {
            ASR::symbol_t* member = x.m_symtab->get_symbol(x.m_members[i]);
            LFORTRAN_ASSERT(ASR::is_a<ASR::Variable_t>(*member));
            body += indent + convert_variable_decl(*ASR::down_cast<ASR::Variable_t>(member), false) + ";\n";
        }
        indentation_level -= 1;
        std::string end_struct = "};\n\n";
        array_types_decls += open_struct + body + end_struct;
    }

    void visit_LogicalConstant(const ASR::LogicalConstant_t &x) {
        if (x.m_value == true) {
            src = "true";
        } else {
            src = "false";
        }
        last_expr_precedence = 2;
    }

    void visit_Assert(const ASR::Assert_t &x) {
        std::string indent(indentation_level*indentation_spaces, ' ');
        std::string out = indent;
        if (x.m_msg) {
            out += "ASSERT_MSG(";
            visit_expr(*x.m_test);
            out += src + ", ";
            visit_expr(*x.m_msg);
            out += src + ");\n";
        } else {
            out += "ASSERT(";
            visit_expr(*x.m_test);
            out += src + ");\n";
        }
        src = out;
    }

    std::string get_print_type(ASR::ttype_t *t, bool deref_ptr) {
        switch (t->type) {
            case ASR::ttypeType::Integer: {
                ASR::Integer_t *i = (ASR::Integer_t*)t;
                switch (i->m_kind) {
                    case 1: { return "%d"; }
                    case 2: { return "%d"; }
                    case 4: { return "%d"; }
                    case 8: {
                        if (platform == Platform::Linux) {
                            return "%li";
                        } else {
                            return "%lli";
                        }
                    }
                    default: { throw LFortranException("Integer kind not supported"); }
                }
            }
            case ASR::ttypeType::Real: {
                ASR::Real_t *r = (ASR::Real_t*)t;
                switch (r->m_kind) {
                    case 4: { return "%f"; }
                    case 8: { return "%lf"; }
                    default: { throw LFortranException("Float kind not supported"); }
                }
            }
            case ASR::ttypeType::Logical: {
                return "%d";
            }
            case ASR::ttypeType::Character: {
                return "%s";
            }
            case ASR::ttypeType::CPtr: {
                return "%p";
            }
            case ASR::ttypeType::Pointer: {
                if( !deref_ptr ) {
                    return "%p";
                } else {
                    ASR::Pointer_t* type_ptr = ASR::down_cast<ASR::Pointer_t>(t);
                    return get_print_type(type_ptr->m_type, false);
                }
            }
            default : throw LFortranException("Not implemented");
        }
    }

    void visit_Print(const ASR::Print_t &x) {
        std::string indent(indentation_level*indentation_spaces, ' ');
        std::string out = indent + "printf(\"";
        std::vector<std::string> v;
        std::string separator;
        if (x.m_separator) {
            this->visit_expr(*x.m_separator);
            separator = src;
        } else {
            separator = "\" \"";
        }
        for (size_t i=0; i<x.n_values; i++) {
            this->visit_expr(*x.m_values[i]);
            if( ASRUtils::is_array(ASRUtils::expr_type(x.m_values[i])) ) {
                src += "->data";
            }
            ASR::ttype_t* value_type = ASRUtils::expr_type(x.m_values[i]);
            out += get_print_type(value_type, ASR::is_a<ASR::ArrayItem_t>(*x.m_values[i]));
            v.push_back(src);
            if (i+1!=x.n_values) {
                out += "\%s";
                v.push_back(separator);
            }
        }
        out += "\\n\"";
        if (!v.empty()) {
            for (auto s: v) {
                out += ", " + s;
            }
        }
        out += ");\n";
        src = out;
    }

    void visit_ArrayItem(const ASR::ArrayItem_t &x) {
        this->visit_expr(*x.m_v);
        std::string array = src;
        std::string out = array;
        ASR::dimension_t* m_dims;
        ASRUtils::extract_dimensions_from_ttype(ASRUtils::expr_type(x.m_v), m_dims);
        out += "->data[";
        std::string index = "";
        for (size_t i=0; i<x.n_args; i++) {
            std::string current_index = "";
            if (x.m_args[i].m_right) {
                this->visit_expr(*x.m_args[i].m_right);
            } else {
                src = "/* FIXME right index */";
            }

            current_index += "(" + src + " - " + array + "->dims["
                                + std::to_string(i) + "].lower_bound)";
            for( size_t j = 0; j < i; j++ ) {
                std::string lb = array + "->dims[" + std::to_string(j) + "].lower_bound";
                std::string ub = array + "->dims[" + std::to_string(j) + "].upper_bound";
                current_index += " * (" + ub + " - " + lb + " + 1)";
            }
            index += current_index;
            if (i < x.n_args - 1) {
                index += " + ";
            }
        }
        out += index + "]";
        last_expr_precedence = 2;
        src = out;
    }

};

Result<std::string> asr_to_c(Allocator &al, ASR::TranslationUnit_t &asr,
    diag::Diagnostics &diagnostics, Platform &platform,
    int64_t default_lower_bound)
{
    pass_unused_functions(al, asr, true);
    pass_replace_class_constructor(al, asr);
    ASRToCVisitor v(diagnostics, platform, default_lower_bound);
    try {
        v.visit_asr((ASR::asr_t &)asr);
    } catch (const CodeGenError &e) {
        diagnostics.diagnostics.push_back(e.d);
        return Error();
    } catch (const Abort &) {
        return Error();
    }
    return v.src;
}

} // namespace LFortran<|MERGE_RESOLUTION|>--- conflicted
+++ resolved
@@ -54,30 +54,17 @@
             ASR::expr_t *length = m_dims[i].m_length;
             if (!length) {
                 dims += "*";
-<<<<<<< HEAD
-            } else if (length) {
+            } else {
                 ASR::expr_t* length_value = ASRUtils::expr_value(length);
                 if( length_value ) {
                     int64_t length_int = -1;
                     ASRUtils::extract_value(length_value, length_int);
+                    size *= length_int;
                     dims += "[" + std::to_string(length_int) + "]";
-=======
-            } else if (start && end) {
-                ASR::expr_t* start_value = ASRUtils::expr_value(start);
-                ASR::expr_t* end_value = ASRUtils::expr_value(end);
-                if( start_value && end_value ) {
-                    int64_t start_int = -1, end_int = -1;
-                    ASRUtils::extract_value(start_value, start_int);
-                    ASRUtils::extract_value(end_value, end_int);
-                    size *= (end_int - start_int + 1);
-                    dims += "[" + std::to_string(end_int - start_int + 1) + "]";
->>>>>>> 8c902969
                 } else {
                     size = 0;
                     dims += "[ /* FIXME symbolic dimensions */ ]";
                 }
-            } else {
-                throw CodeGenError("Dimension type not supported");
             }
         }
         if( convert_to_1d && size != 0 ) {
