--- conflicted
+++ resolved
@@ -6,11 +6,7 @@
     "outfile": null,
     "outfile_hash": null,
     "stdout": "cpp-loop1-0a8cf3b.stdout",
-<<<<<<< HEAD
     "stdout_hash": "0661022c05f65fc33c4b74f9f84daae0ab08792d5ef7d34ae4672797",
-=======
-    "stdout_hash": "4b9970204be628f2b99634dbc980e6219bda60ec7dd4a6f3860335fe",
->>>>>>> e917d1f6
     "stderr": null,
     "stderr_hash": null,
     "returncode": 0
