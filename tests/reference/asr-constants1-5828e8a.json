--- conflicted
+++ resolved
@@ -6,11 +6,7 @@
     "outfile": null,
     "outfile_hash": null,
     "stdout": "asr-constants1-5828e8a.stdout",
-<<<<<<< HEAD
     "stdout_hash": "4ac1f2742d8e097b908a42fd667d37fbb4270422d873acfe39b7a84b",
-=======
-    "stdout_hash": "7fb8d5724214dece0a670eff1a42bb39f01545a2df1d4f4c3f02cbb1",
->>>>>>> 6f5b0177
     "stderr": null,
     "stderr_hash": null,
     "returncode": 0
