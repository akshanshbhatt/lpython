{
    "basename": "ast_f90-attributes1-66300d9",
    "cmd": "lfortran --show-ast-f90 --no-color {infile}",
    "infile": "tests/attributes1.f90",
<<<<<<< HEAD
    "infile_hash": "42584285a3eadf5fdbd2d523d659e5e6ab546f9b78dca9b71b19ef17",
    "outfile": null,
    "outfile_hash": null,
    "stdout": "ast_f90-attributes1-66300d9.stdout",
    "stdout_hash": "53a9205158b34c51e4f903713397448fb92d46f44ad1171bd11214f2",
=======
    "infile_hash": "992d2661234ffebac73dcde6eb2e769435b9c916d9f7aa377d8033eb",
    "outfile": null,
    "outfile_hash": null,
    "stdout": "ast_f90-attributes1-66300d9.stdout",
    "stdout_hash": "9700902ce5cc519bc6f1a3fe9ff08103abb76d5f6eb9c3c65890f875",
>>>>>>> 6d41228a
    "stderr": null,
    "stderr_hash": null,
    "returncode": 0
}<|MERGE_RESOLUTION|>--- conflicted
+++ resolved
@@ -2,19 +2,11 @@
     "basename": "ast_f90-attributes1-66300d9",
     "cmd": "lfortran --show-ast-f90 --no-color {infile}",
     "infile": "tests/attributes1.f90",
-<<<<<<< HEAD
-    "infile_hash": "42584285a3eadf5fdbd2d523d659e5e6ab546f9b78dca9b71b19ef17",
+    "infile_hash": "63e1c07b8b85d825fbd59857f13f2ccdd5ab1746297f660e9f0819c1",
     "outfile": null,
     "outfile_hash": null,
     "stdout": "ast_f90-attributes1-66300d9.stdout",
-    "stdout_hash": "53a9205158b34c51e4f903713397448fb92d46f44ad1171bd11214f2",
-=======
-    "infile_hash": "992d2661234ffebac73dcde6eb2e769435b9c916d9f7aa377d8033eb",
-    "outfile": null,
-    "outfile_hash": null,
-    "stdout": "ast_f90-attributes1-66300d9.stdout",
-    "stdout_hash": "9700902ce5cc519bc6f1a3fe9ff08103abb76d5f6eb9c3c65890f875",
->>>>>>> 6d41228a
+    "stdout_hash": "a0bf230a3e68cd7e27913fc0b2994115398b0729c333e5344df31330",
     "stderr": null,
     "stderr_hash": null,
     "returncode": 0
