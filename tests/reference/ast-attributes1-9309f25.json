{
    "basename": "ast-attributes1-9309f25",
    "cmd": "lfortran --show-ast --no-color {infile} -o {outfile}",
    "infile": "tests/attributes1.f90",
<<<<<<< HEAD
    "infile_hash": "42584285a3eadf5fdbd2d523d659e5e6ab546f9b78dca9b71b19ef17",
    "outfile": null,
    "outfile_hash": null,
    "stdout": "ast-attributes1-9309f25.stdout",
    "stdout_hash": "7b226b8cfe9aa4f721aa0f19cf0ac53c8bc3c3c345ce5c4f19319d41",
=======
    "infile_hash": "992d2661234ffebac73dcde6eb2e769435b9c916d9f7aa377d8033eb",
    "outfile": null,
    "outfile_hash": null,
    "stdout": "ast-attributes1-9309f25.stdout",
    "stdout_hash": "cd46a96e76e9cf780d5ede40507b0c41836cafedace58d06c7da8722",
>>>>>>> 6d41228a
    "stderr": null,
    "stderr_hash": null,
    "returncode": 0
}<|MERGE_RESOLUTION|>--- conflicted
+++ resolved
@@ -2,19 +2,11 @@
     "basename": "ast-attributes1-9309f25",
     "cmd": "lfortran --show-ast --no-color {infile} -o {outfile}",
     "infile": "tests/attributes1.f90",
-<<<<<<< HEAD
-    "infile_hash": "42584285a3eadf5fdbd2d523d659e5e6ab546f9b78dca9b71b19ef17",
+    "infile_hash": "63e1c07b8b85d825fbd59857f13f2ccdd5ab1746297f660e9f0819c1",
     "outfile": null,
     "outfile_hash": null,
     "stdout": "ast-attributes1-9309f25.stdout",
-    "stdout_hash": "7b226b8cfe9aa4f721aa0f19cf0ac53c8bc3c3c345ce5c4f19319d41",
-=======
-    "infile_hash": "992d2661234ffebac73dcde6eb2e769435b9c916d9f7aa377d8033eb",
-    "outfile": null,
-    "outfile_hash": null,
-    "stdout": "ast-attributes1-9309f25.stdout",
-    "stdout_hash": "cd46a96e76e9cf780d5ede40507b0c41836cafedace58d06c7da8722",
->>>>>>> 6d41228a
+    "stdout_hash": "28e0118378e8dae1a879d9808473e917cc08a348c4dbf78fc865c757",
     "stderr": null,
     "stderr_hash": null,
     "returncode": 0
