{
    "basename": "ast_new-statements1-e081093",
    "cmd": "lpython --show-ast --new-parser --no-color {infile} -o {outfile}",
    "infile": "tests/parser/statements1.py",
    "infile_hash": "57c83f799b0bb53eaba09687c23c0285a45a466c493dc3269105b66b",
    "outfile": null,
    "outfile_hash": null,
    "stdout": "ast_new-statements1-e081093.stdout",
<<<<<<< HEAD
    "stdout_hash": "fdaa48e214e5f7db0ad7bfa43cc53e94e5427a9116fa94e1569d3314",
=======
    "stdout_hash": "add4cf6ce0ccfcca63f5a9f79f3440b897957b39274c5665d5c17a5f",
>>>>>>> 0fdbc505
    "stderr": null,
    "stderr_hash": null,
    "returncode": 0
}<|MERGE_RESOLUTION|>--- conflicted
+++ resolved
@@ -6,11 +6,7 @@
     "outfile": null,
     "outfile_hash": null,
     "stdout": "ast_new-statements1-e081093.stdout",
-<<<<<<< HEAD
     "stdout_hash": "fdaa48e214e5f7db0ad7bfa43cc53e94e5427a9116fa94e1569d3314",
-=======
-    "stdout_hash": "add4cf6ce0ccfcca63f5a9f79f3440b897957b39274c5665d5c17a5f",
->>>>>>> 0fdbc505
     "stderr": null,
     "stderr_hash": null,
     "returncode": 0
