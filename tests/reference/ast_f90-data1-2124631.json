{
    "basename": "ast_f90-data1-2124631",
    "cmd": "lfortran --show-ast-f90 --no-color {infile}",
    "infile": "tests/data1.f90",
    "infile_hash": "72222f928f7e54f699e70c128303841aee6e850a8e82e2d2e20b2c37",
    "outfile": null,
    "outfile_hash": null,
    "stdout": "ast_f90-data1-2124631.stdout",
<<<<<<< HEAD
    "stdout_hash": "bb7804aa3f42f1bf649dec4c9d71cdbd7fdf538c30fa06be9e0ddb01",
=======
    "stdout_hash": "0ac9843026d392ea314aafa5c79378c213d60be6477fc4e7a7bcef86",
>>>>>>> eb94eb7c
    "stderr": null,
    "stderr_hash": null,
    "returncode": 0
}<|MERGE_RESOLUTION|>--- conflicted
+++ resolved
@@ -6,11 +6,7 @@
     "outfile": null,
     "outfile_hash": null,
     "stdout": "ast_f90-data1-2124631.stdout",
-<<<<<<< HEAD
-    "stdout_hash": "bb7804aa3f42f1bf649dec4c9d71cdbd7fdf538c30fa06be9e0ddb01",
-=======
     "stdout_hash": "0ac9843026d392ea314aafa5c79378c213d60be6477fc4e7a7bcef86",
->>>>>>> eb94eb7c
     "stderr": null,
     "stderr_hash": null,
     "returncode": 0
