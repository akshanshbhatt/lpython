{
    "basename": "asr-tuple1-09972ab",
    "cmd": "lpython --show-asr --no-color {infile} -o {outfile}",
    "infile": "tests/tuple1.py",
    "infile_hash": "9ac0ef90dead58ed997d3b3cef99cbe8ef7658e09a0e72d0d7f19dad",
    "outfile": null,
    "outfile_hash": null,
    "stdout": "asr-tuple1-09972ab.stdout",
<<<<<<< HEAD
    "stdout_hash": "8278a9f951fcee36aeedbbbfba7aeefdbf9502165649ea875a2d1997",
=======
    "stdout_hash": "548162b0b137b8772f064dd664233bd6514c03ddfde7c372e1961e62",
>>>>>>> 8c4d3981
    "stderr": null,
    "stderr_hash": null,
    "returncode": 0
}<|MERGE_RESOLUTION|>--- conflicted
+++ resolved
@@ -6,11 +6,7 @@
     "outfile": null,
     "outfile_hash": null,
     "stdout": "asr-tuple1-09972ab.stdout",
-<<<<<<< HEAD
-    "stdout_hash": "8278a9f951fcee36aeedbbbfba7aeefdbf9502165649ea875a2d1997",
-=======
-    "stdout_hash": "548162b0b137b8772f064dd664233bd6514c03ddfde7c372e1961e62",
->>>>>>> 8c4d3981
+    "stdout_hash": "12d5a1af7d7a664e211a469964313fe7b12ac17d0316c438bd96094f",
     "stderr": null,
     "stderr_hash": null,
     "returncode": 0
