# Possible tests:
# ast ... run the Parser and output AST, compare against reference version
# asr ... run the Semantics and output ASR, compare against reference version
# llvm ... run the Semantics and output LLVM, compare against reference version
# tokens ... output Tokens, compare against reference version

[[test]]
filename = "doconcurrentloop_01.py"
ast = true
asr = true
cpp = true

[[test]]
filename = "complex1.py"
ast = true
asr = true

[[test]]
filename = "complex2.py"
# cpp = true

[[test]]
filename = "constants1.py"
ast = true
asr = true

[[test]]
filename = "subscript1.py"
ast = true
asr = true

[[test]]
filename = "list1.py"
ast = true
asr = true

[[test]]
filename = "tuple1.py"
ast = true
asr = true

[[test]]
filename = "dictionary1.py"
ast = true
asr = true

[[test]]
filename = "expr1.py"
ast = true
asr = true

[[test]]
filename = "expr2.py"
ast = true
asr = true
cpp = true

[[test]]
filename = "expr3.py"
ast = true
asr = true
cpp = true

[[test]]
filename = "expr4.py"
ast = true
asr = true

[[test]]
filename = "expr5.py"
ast = true
asr = true
cpp = true

[[test]]
filename = "expr6.py"
ast = true
asr = true
cpp = true

[[test]]
filename = "expr7.py"
ast = true
asr = true
cpp = true

[[test]]
filename = "expr8.py"
ast = true
asr = true
cpp = true

[[test]]
filename = "expr9.py"
ast = true
asr = true
cpp = true

[[test]]
filename = "expr10.py"
ast = true
asr = true

[[test]]
filename = "expr11.py"
ast = true
asr = true

[[test]]
filename = "expr12.py"
ast = true
asr = true
cpp = true

[[test]]
filename = "expr13.py"
ast = true
asr = true

[[test]]
filename = "expr_01.py"
ast = true
asr = true
llvm = true

[[test]]
filename = "loop1.py"
ast = true
asr = true
cpp = true

[[test]]
filename = "loop2.py"
ast = true
asr = true
cpp = true

[[test]]
filename = "loop3.py"
ast = true
asr = true
cpp = true

[[test]]
filename = "assert1.py"
ast = true
asr = true
cpp = true

[[test]]
filename = "assign1.py"
ast = true
asr = true

[[test]]
filename = "assign2.py"
asr = true

[[test]]
filename = "set1.py"
ast = true
asr = true

[[test]]
filename = "global_scope1.py"
ast = true
asr = true

[[test]]
filename = "../integration_tests/test_builtin.py"
asr = true

[[test]]
filename = "../integration_tests/test_builtin_abs.py"
asr = true

[[test]]
filename = "../integration_tests/test_builtin_str.py"
asr = true

[[test]]
filename = "../integration_tests/test_builtin_bool.py"
asr = true

[[test]]
filename = "../integration_tests/test_builtin_len.py"
asr = true

[[test]]
filename = "../integration_tests/test_builtin_pow.py"
asr = true

[[test]]
filename = "../integration_tests/test_builtin_int.py"
asr = true

[[test]]
filename = "../integration_tests/test_builtin_float.py"
asr = true

[[test]]
filename = "../integration_tests/test_builtin_round.py"
asr = true

[[test]]
filename = "../integration_tests/test_builtin_bin.py"
asr = true

[[test]]
filename = "../integration_tests/test_builtin_hex.py"
asr = true

[[test]]
filename = "../integration_tests/test_builtin_oct.py"
asr = true

[[test]]
filename = "tokens/docstring1.py"
tokens = true

[[test]]
filename = "tokens/comment1.py"
tokens = true

[[test]]
filename = "tokens/symbols1.py"
tokens = true

[[test]]
<<<<<<< HEAD
filename = "tokens/numbers1.py"
=======
filename = "tokens/indent1.py"
>>>>>>> d923e0ff
tokens = true<|MERGE_RESOLUTION|>--- conflicted
+++ resolved
@@ -227,9 +227,9 @@
 tokens = true
 
 [[test]]
-<<<<<<< HEAD
 filename = "tokens/numbers1.py"
-=======
+tokens = true
+
+[[test]]
 filename = "tokens/indent1.py"
->>>>>>> d923e0ff
 tokens = true