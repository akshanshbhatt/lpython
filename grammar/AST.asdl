--- conflicted
+++ resolved
@@ -124,14 +124,9 @@
     | Nullify(int label, expr* args, keyword* kwargs)
     | Open(int label, expr* args, keyword* kwargs)
     | Return(int label, expr? value)
-<<<<<<< HEAD
     | Print(int label, expr? fmt, expr* values)
-    | Read(int label, argstar* args, kw_argstar* kwargs, expr* values)
-=======
-    | Print(int label, string? fmt, expr* values)
     | Read(int label, expr? format, argstar* args,
             kw_argstar* kwargs, expr* values)
->>>>>>> f009499a
     | Rewind(int label, expr* args, keyword* kwargs)
     | Stop(int label, expr? code, expr? quiet)
     | SubroutineCall(int label, identifier name, struct_member* member,
